/*
 * Copyright 2000-2016 JetBrains s.r.o.
 *
 * Licensed under the Apache License, Version 2.0 (the "License");
 * you may not use this file except in compliance with the License.
 * You may obtain a copy of the License at
 *
 * http://www.apache.org/licenses/LICENSE-2.0
 *
 * Unless required by applicable law or agreed to in writing, software
 * distributed under the License is distributed on an "AS IS" BASIS,
 * WITHOUT WARRANTIES OR CONDITIONS OF ANY KIND, either express or implied.
 * See the License for the specific language governing permissions and
 * limitations under the License.
 */

package com.intellij.codeInsight.documentation;

import com.intellij.codeInsight.CodeInsightBundle;
import com.intellij.codeInsight.TargetElementUtil;
import com.intellij.codeInsight.hint.HintManagerImpl;
import com.intellij.codeInsight.hint.ParameterInfoController;
import com.intellij.codeInsight.lookup.Lookup;
import com.intellij.codeInsight.lookup.LookupElement;
import com.intellij.codeInsight.lookup.LookupEx;
import com.intellij.codeInsight.lookup.LookupManager;
import com.intellij.ide.BrowserUtil;
import com.intellij.ide.DataManager;
import com.intellij.ide.actions.BaseNavigateToSourceAction;
import com.intellij.ide.util.PropertiesComponent;
import com.intellij.ide.util.gotoByName.ChooseByNameBase;
import com.intellij.lang.Language;
import com.intellij.lang.LanguageDocumentation;
import com.intellij.lang.documentation.*;
import com.intellij.openapi.actionSystem.*;
import com.intellij.openapi.actionSystem.ex.AnActionListener;
import com.intellij.openapi.application.ApplicationManager;
import com.intellij.openapi.application.ModalityState;
import com.intellij.openapi.command.CommandProcessor;
import com.intellij.openapi.components.ServiceManager;
import com.intellij.openapi.diagnostic.Logger;
import com.intellij.openapi.editor.Editor;
import com.intellij.openapi.extensions.Extensions;
import com.intellij.openapi.preview.PreviewManager;
import com.intellij.openapi.project.IndexNotReadyException;
import com.intellij.openapi.project.Project;
import com.intellij.openapi.roots.OrderEntry;
import com.intellij.openapi.roots.libraries.LibraryUtil;
import com.intellij.openapi.roots.ui.configuration.ProjectSettingsService;
import com.intellij.openapi.ui.popup.JBPopup;
import com.intellij.openapi.ui.popup.JBPopupFactory;
import com.intellij.openapi.util.*;
import com.intellij.openapi.vfs.VirtualFile;
import com.intellij.openapi.wm.IdeFocusManager;
import com.intellij.openapi.wm.ToolWindowId;
import com.intellij.openapi.wm.ex.WindowManagerEx;
import com.intellij.psi.*;
import com.intellij.psi.presentation.java.SymbolPresentationUtil;
import com.intellij.psi.util.PsiTreeUtil;
import com.intellij.psi.util.PsiUtilCore;
import com.intellij.ui.ScrollingUtil;
import com.intellij.ui.content.Content;
import com.intellij.ui.popup.AbstractPopup;
import com.intellij.ui.popup.PopupPositionManager;
import com.intellij.ui.popup.PopupUpdateProcessor;
import com.intellij.util.Alarm;
import com.intellij.util.Processor;
import com.intellij.util.containers.ContainerUtil;
import com.intellij.util.ui.accessibility.AccessibleContextUtil;
import org.jetbrains.annotations.NonNls;
import org.jetbrains.annotations.NotNull;
import org.jetbrains.annotations.Nullable;
import org.jetbrains.annotations.TestOnly;

import javax.swing.*;
import java.awt.*;
import java.awt.event.ActionEvent;
import java.awt.event.ActionListener;
import java.lang.ref.WeakReference;
import java.util.*;
import java.util.List;

public class DocumentationManager extends DockablePopupManager<DocumentationComponent> {
  @NonNls public static final String JAVADOC_LOCATION_AND_SIZE = "javadoc.popup";
  public static final DataKey<String> SELECTED_QUICK_DOC_TEXT = DataKey.create("QUICK_DOC.SELECTED_TEXT");

  private static final Logger LOG = Logger.getInstance("#" + DocumentationManager.class.getName());
  private static final String SHOW_DOCUMENTATION_IN_TOOL_WINDOW = "ShowDocumentationInToolWindow";
  private static final String DOCUMENTATION_AUTO_UPDATE_ENABLED = "DocumentationAutoUpdateEnabled";

  private static final long DOC_GENERATION_TIMEOUT_MILLISECONDS = 60000;
  private static final long DOC_GENERATION_PAUSE_MILLISECONDS = 100;

  private Editor myEditor;
  private final Alarm myUpdateDocAlarm;
  private WeakReference<JBPopup> myDocInfoHintRef;
  private Component myPreviouslyFocused;
  public static final Key<SmartPsiElementPointer> ORIGINAL_ELEMENT_KEY = Key.create("Original element");

  private final ActionManager myActionManager;

  private final TargetElementUtil myTargetElementUtil;

  private boolean myCloseOnSneeze;

  private ActionCallback myLastAction;
  private DocumentationComponent myTestDocumentationComponent;

  private AnAction myRestorePopupAction;

  @Override
  protected String getToolwindowId() {
    return ToolWindowId.DOCUMENTATION;
  }

  @Override
  protected DocumentationComponent createComponent() {
    return new DocumentationComponent(this, createActions());
  }

  @Override
  protected String getRestorePopupDescription() {
    return "Restore popup view mode";
  }

  @Override
  protected String getAutoUpdateDescription() {
    return "Refresh documentation on selection change automatically";
  }

  @Override
  protected String getAutoUpdateTitle() {
    return "Auto-update from Source";
  }

  @NotNull
  @Override
  protected AnAction createRestorePopupAction() {
    myRestorePopupAction = super.createRestorePopupAction();
    return myRestorePopupAction;
  }

  @Override
  protected void restorePopupBehavior() {
    if (myPreviouslyFocused != null) {
      IdeFocusManager.getInstance(myProject).requestFocus(myPreviouslyFocused, true);
    }
    super.restorePopupBehavior();
    updateComponent();
  }

  @Override
  public void createToolWindow(PsiElement element, PsiElement originalElement) {
    super.createToolWindow(element, originalElement);

    if (myToolWindow != null) {
      myToolWindow.getComponent().putClientProperty(ChooseByNameBase.TEMPORARILY_FOCUSABLE_COMPONENT_KEY, Boolean.TRUE);

      if (myRestorePopupAction != null) {
        ShortcutSet quickDocShortcut = ActionManager.getInstance().getAction(IdeActions.ACTION_QUICK_JAVADOC).getShortcutSet();
        myRestorePopupAction.registerCustomShortcutSet(quickDocShortcut, myToolWindow.getComponent());
        myRestorePopupAction = null;
      }
    }
  }

  /**
   * @return <code>true</code> if quick doc control is configured to not prevent user-IDE interaction (e.g. should be closed if
   * the user presses a key);
   * <code>false</code> otherwise
   */
  public boolean isCloseOnSneeze() {
    return myCloseOnSneeze;
  }

  public static DocumentationManager getInstance(Project project) {
    return ServiceManager.getService(project, DocumentationManager.class);
  }

  public DocumentationManager(final Project project, ActionManager manager, TargetElementUtil targetElementUtil) {
    super(project);
    myActionManager = manager;
    final AnActionListener actionListener = new AnActionListener() {
      @Override
      public void beforeActionPerformed(AnAction action, DataContext dataContext, AnActionEvent event) {
        final JBPopup hint = getDocInfoHint();
        if (hint != null) {
          if (action instanceof HintManagerImpl.ActionToIgnore) {
            ((AbstractPopup)hint).focusPreferredComponent();
            return;
          }
          if (action instanceof ScrollingUtil.ListScrollAction) return;
          if (action == myActionManager.getAction(IdeActions.ACTION_EDITOR_MOVE_CARET_DOWN)) return;
          if (action == myActionManager.getAction(IdeActions.ACTION_EDITOR_MOVE_CARET_UP)) return;
          if (action == myActionManager.getAction(IdeActions.ACTION_EDITOR_MOVE_CARET_PAGE_DOWN)) return;
          if (action == myActionManager.getAction(IdeActions.ACTION_EDITOR_MOVE_CARET_PAGE_UP)) return;
          if (action == ActionManager.getInstance().getAction(IdeActions.ACTION_EDITOR_ESCAPE)) return;
          if (ActionPlaces.JAVADOC_INPLACE_SETTINGS.equals(event.getPlace())) return;
          if (action instanceof BaseNavigateToSourceAction) return;
          closeDocHint();
        }
      }

      @Override
      public void beforeEditorTyping(char c, DataContext dataContext) {
        final JBPopup hint = getDocInfoHint();
        if (hint != null && LookupManager.getActiveLookup(myEditor) == null) {
          hint.cancel();
        }
      }


      @Override
      public void afterActionPerformed(final AnAction action, final DataContext dataContext, AnActionEvent event) {
      }
    };
    myActionManager.addAnActionListener(actionListener, project);
    myUpdateDocAlarm = new Alarm(Alarm.ThreadToUse.POOLED_THREAD, myProject);
    myTargetElementUtil = targetElementUtil;
  }

  private void closeDocHint() {
    JBPopup hint = getDocInfoHint();
    if (hint == null) {
      return;
    }
    myCloseOnSneeze = false;
    hint.cancel();
    Component toFocus = myPreviouslyFocused;
    hint.cancel();
    if (toFocus != null) {
      IdeFocusManager.getInstance(myProject).requestFocus(toFocus, true);
    }
  }

  public void setAllowContentUpdateFromContext(boolean allow) {
    if (hasActiveDockedDocWindow()) {
      restartAutoUpdate(allow);
    }
  }

  public void updateToolwindowContext() {
    if (hasActiveDockedDocWindow()) {
      updateComponent();
    }
  }

  public void showJavaDocInfoAtToolWindow(@NotNull PsiElement element, @NotNull PsiElement original) {
    final Content content = recreateToolWindow(element, original);
    if (content == null) return;

    fetchDocInfo(getDefaultCollector(element, original), (DocumentationComponent)content.getComponent(), true);
  }

  public void showJavaDocInfo(@NotNull final PsiElement element, final PsiElement original) {
    showJavaDocInfo(element, original, null);
  }

  /**
   * Asks to show quick doc for the target element.
   *
   * @param editor        editor with an element for which quick do should be shown
   * @param element       target element which documentation should be shown
   * @param original      element that was used as a quick doc anchor. Example: consider a code like {@code Runnable task;}.
   *                      A user wants to see javadoc for the {@code Runnable}, so, original element is a class name from the variable
   *                      declaration but <code>'element'</code> argument is a {@code Runnable} descriptor
   * @param closeCallback callback to be notified on target hint close (if any)
   * @param closeOnSneeze flag that defines whether quick doc control should be as non-obtrusive as possible. E.g. there are at least
   *                      two possible situations - the quick doc is shown automatically on mouse over element; the quick doc is shown
   *                      on explicit action call (Ctrl+Q). We want to close the doc on, say, editor viewport position change
   *                      at the first situation but don't want to do that at the second
   */
  public void showJavaDocInfo(@NotNull Editor editor,
                              @NotNull final PsiElement element,
                              @NotNull final PsiElement original,
                              @Nullable Runnable closeCallback,
                              boolean closeOnSneeze) {
    myEditor = editor;
    myCloseOnSneeze = closeOnSneeze;
    showJavaDocInfo(element, original, closeCallback);
  }

<<<<<<< HEAD
  public void showJavaDocInfo(@NotNull final PsiElement element, final PsiElement original, @Nullable Runnable closeCallback) {
=======
  public void showJavaDocInfo(@NotNull final PsiElement element,
                              final PsiElement original,
                              @Nullable Runnable closeCallback) {
    showJavaDocInfo(element, original, false, closeCallback);
  }

  public void showJavaDocInfo(@NotNull final PsiElement element,
                              final PsiElement original,
                              final boolean requestFocus,
                              @Nullable Runnable closeCallback) {
>>>>>>> bd50525b
    if (!element.isValid()) {
      return;
    }

    PopupUpdateProcessor updateProcessor = new PopupUpdateProcessor(element.getProject()) {
      @Override
      public void updatePopup(Object lookupItemObject) {
        if (lookupItemObject instanceof PsiElement) {
          doShowJavaDocInfo((PsiElement)lookupItemObject, requestFocus, this, original, null);
        }
      }
    };

    doShowJavaDocInfo(element, requestFocus, updateProcessor, original, closeCallback);
  }

  public void showJavaDocInfo(final Editor editor, @Nullable final PsiFile file, boolean requestFocus) {
    showJavaDocInfo(editor, file, requestFocus, null);
  }

  public void showJavaDocInfo(final Editor editor,
                              @Nullable final PsiFile file,
                              boolean requestFocus,
                              @Nullable final Runnable closeCallback) {
    myEditor = editor;
    final Project project = getProject(file);
    PsiDocumentManager.getInstance(project).commitAllDocuments();

    final PsiElement list = ParameterInfoController.findArgumentList(file, editor.getCaretModel().getOffset(), -1);
    PsiElement expressionList = null;
    if (list != null) {
      LookupEx lookup = LookupManager.getInstance(myProject).getActiveLookup();
      if (lookup != null) {
        expressionList = null; // take completion variants for documentation then
      }
      else {
        expressionList = list;
      }
    }

    final PsiElement originalElement = getContextElement(editor, file);
    PsiElement element = assertSameProject(findTargetElement(editor, file));

    if (element == null && expressionList != null) {
      element = expressionList;
    }

    if (element == null && file == null) return; //file == null for text field editor

    if (element == null) { // look if we are within a javadoc comment
      element = assertSameProject(originalElement);
      if (element == null) return;

      PsiComment comment = PsiTreeUtil.getParentOfType(element, PsiComment.class);
      if (comment == null) return;

      element = comment instanceof PsiDocCommentBase ? ((PsiDocCommentBase)comment).getOwner() : comment.getParent();
      if (element == null) return;
      //if (!(element instanceof PsiDocCommentOwner)) return null;
    }

    final PopupUpdateProcessor updateProcessor = new PopupUpdateProcessor(project) {
      @Override
      public void updatePopup(Object lookupIteObject) {
        if (lookupIteObject == null) {
          return;
        }
        if (lookupIteObject instanceof PsiElement) {
          doShowJavaDocInfo((PsiElement)lookupIteObject, false, this, originalElement, closeCallback);
          return;
        }

        DocumentationProvider documentationProvider = getProviderFromElement(file);

        PsiElement element =
          documentationProvider.getDocumentationElementForLookupItem(PsiManager.getInstance(myProject), lookupIteObject, originalElement);

        if (element == null) return;

        if (myEditor != null) {
          final PsiFile file = element.getContainingFile();
          if (file != null) {
            Editor editor = myEditor;
            showJavaDocInfo(myEditor, file, false);
            myEditor = editor;
          }
        }
        else {
          doShowJavaDocInfo(element, false, this, originalElement, closeCallback);
        }
      }
    };

    doShowJavaDocInfo(element, requestFocus, updateProcessor, originalElement, closeCallback);
  }

  public PsiElement findTargetElement(Editor editor, PsiFile file) {
    return findTargetElement(editor, file, getContextElement(editor, file));
  }

  private static PsiElement getContextElement(Editor editor, PsiFile file) {
    return file != null ? file.findElementAt(editor.getCaretModel().getOffset()) : null;
  }

  private void doShowJavaDocInfo(@NotNull final PsiElement element,
                                 boolean requestFocus,
                                 PopupUpdateProcessor updateProcessor,
                                 final PsiElement originalElement,
                                 @Nullable final Runnable closeCallback) {
    Project project = getProject(element);
    if (!project.isOpen()) return;

    storeOriginalElement(project, originalElement, element);

    myPreviouslyFocused = WindowManagerEx.getInstanceEx().getFocusedComponent(project);

    JBPopup _oldHint = getDocInfoHint();
    if (PreviewManager.SERVICE
          .preview(myProject, DocumentationPreviewPanelProvider.ID, Couple.of(element, originalElement), requestFocus) != null) {
      return;
    }

    if (myToolWindow == null && PropertiesComponent.getInstance().isTrueValue(SHOW_DOCUMENTATION_IN_TOOL_WINDOW)) {
      createToolWindow(element, originalElement);
    }
    else if (myToolWindow != null) {
      Content content = myToolWindow.getContentManager().getSelectedContent();
      if (content != null) {
        DocumentationComponent component = (DocumentationComponent)content.getComponent();
        boolean sameElement = element.getManager().areElementsEquivalent(component.getElement(), element);
        if (sameElement) {
          JComponent preferredFocusableComponent = content.getPreferredFocusableComponent();
          // focus toolwindow on the second actionPerformed
          boolean focus = requestFocus || CommandProcessor.getInstance().getCurrentCommand() != null;
          if (preferredFocusableComponent != null && focus) {
            IdeFocusManager.getInstance(myProject).requestFocus(preferredFocusableComponent, true);
          }
        }
        if (!sameElement || !component.isUpToDate()) {
          content.setDisplayName(getTitle(element, true));
          fetchDocInfo(getDefaultCollector(element, originalElement), component, true);
        }
      }

      if (!myToolWindow.isVisible()) {
        myToolWindow.show(null);
      }
    }
    else if (_oldHint != null && _oldHint.isVisible() && _oldHint instanceof AbstractPopup) {
      DocumentationComponent oldComponent = (DocumentationComponent)((AbstractPopup)_oldHint).getComponent();
      fetchDocInfo(getDefaultCollector(element, originalElement), oldComponent);
    }
    else {
      showInPopup(element, requestFocus, updateProcessor, originalElement, closeCallback);
    }
  }

  private void showInPopup(@NotNull final PsiElement element,
                           boolean requestFocus,
                           PopupUpdateProcessor updateProcessor,
                           final PsiElement originalElement,
                           @Nullable final Runnable closeCallback) {
<<<<<<< HEAD
    final DocumentationComponent component =
      myTestDocumentationComponent == null ? new DocumentationComponent(this) : myTestDocumentationComponent;
    component.setNavigateCallback(new Consumer<PsiElement>() {
      @Override
      public void consume(PsiElement psiElement) {
        final AbstractPopup jbPopup = (AbstractPopup)getDocInfoHint();
        if (jbPopup != null) {
          final String title = getTitle(psiElement, false);
          jbPopup.setCaption(title);
        }
=======
    final DocumentationComponent component = myTestDocumentationComponent == null ? new DocumentationComponent(this) : 
                                             myTestDocumentationComponent;
    component.setNavigateCallback(psiElement -> {
      final AbstractPopup jbPopup = (AbstractPopup)getDocInfoHint();
      if (jbPopup != null) {
        final String title = getTitle(psiElement, false);
        jbPopup.setCaption(title);
        // Set panel name so that it is announced by readers when it gets the focus
        AccessibleContextUtil.setName(component, title);
>>>>>>> bd50525b
      }
    });
    Processor<JBPopup> pinCallback = popup -> {
      createToolWindow(element, originalElement);
      myToolWindow.setAutoHide(false);
      popup.cancel();
      return false;
    };

    ActionListener actionListener = new ActionListener() {
      @Override
      public void actionPerformed(ActionEvent e) {
        createToolWindow(element, originalElement);
        final JBPopup hint = getDocInfoHint();
        if (hint != null && hint.isVisible()) hint.cancel();
      }
    };
    List<Pair<ActionListener, KeyStroke>> actions = ContainerUtil.newSmartList();
    AnAction quickDocAction = ActionManager.getInstance().getAction(IdeActions.ACTION_QUICK_JAVADOC);
    for (Shortcut shortcut : quickDocAction.getShortcutSet().getShortcuts()) {
      if (!(shortcut instanceof KeyboardShortcut)) continue;
      actions.add(Pair.create(actionListener, ((KeyboardShortcut)shortcut).getFirstKeyStroke()));
    }

    boolean hasLookup = LookupManager.getActiveLookup(myEditor) != null;
    final JBPopup hint = JBPopupFactory.getInstance().createComponentPopupBuilder(component, component).setProject(element.getProject())
      .addListener(updateProcessor).addUserData(updateProcessor).setKeyboardActions(actions)
      .setDimensionServiceKey(myProject, JAVADOC_LOCATION_AND_SIZE, false).setResizable(true).setMovable(true).setRequestFocus(requestFocus)
      .setCancelOnClickOutside(!hasLookup) // otherwise selecting lookup items by mouse would close the doc
<<<<<<< HEAD
      .setTitle(getTitle(element, false)).setCouldPin(pinCallback).setModalContext(false).setCancelCallback(new Computable<Boolean>() {
        @Override
        public Boolean compute() {
          myCloseOnSneeze = false;
          if (closeCallback != null) {
            closeCallback.run();
          }
          if (fromQuickSearch()) {
            ((ChooseByNameBase.JPanelProvider)myPreviouslyFocused.getParent()).unregisterHint();
          }

          Disposer.dispose(component);
          myEditor = null;
          myPreviouslyFocused = null;
          return Boolean.TRUE;
        }
      }).setKeyEventHandler(new BooleanFunction<KeyEvent>() {
        @Override
        public boolean fun(KeyEvent e) {
          if (myCloseOnSneeze) {
            closeDocHint();
          }
          if (AbstractPopup.isCloseRequest(e) && getDocInfoHint() != null) {
            closeDocHint();
            return true;
          }
          return false;
        }
      }).createPopup();
=======
      .setTitle(getTitle(element, false))
      .setCouldPin(pinCallback)
      .setModalContext(false)
      .setCancelCallback(() -> {
        myCloseOnSneeze = false;
        if (closeCallback != null) {
          closeCallback.run();
        }
        if (fromQuickSearch()) {
          ((ChooseByNameBase.JPanelProvider)myPreviouslyFocused.getParent()).unregisterHint();
        }

        Disposer.dispose(component);
        myEditor = null;
        myPreviouslyFocused = null;
        return Boolean.TRUE;
      })
      .setKeyEventHandler(e -> {
        if (myCloseOnSneeze) {
          closeDocHint();
        }
        if (AbstractPopup.isCloseRequest(e) && getDocInfoHint() != null) {
          closeDocHint();
          return true;
        }
        return false;
      })
      .createPopup();
>>>>>>> bd50525b

    component.setHint(hint);

    if (myEditor == null) {
      // subsequent invocation of javadoc popup from completion will have myEditor == null because of cancel invoked, 
      // so reevaluate the editor for proper popup placement
      Lookup lookup = LookupManager.getInstance(myProject).getActiveLookup();
      myEditor = lookup != null ? lookup.getEditor() : null;
    }
    fetchDocInfo(getDefaultCollector(element, originalElement), component);

    myDocInfoHintRef = new WeakReference<>(hint);

    if (fromQuickSearch() && myPreviouslyFocused != null) {
      ((ChooseByNameBase.JPanelProvider)myPreviouslyFocused.getParent()).registerHint(hint);
    }
  }

  static String getTitle(@NotNull final PsiElement element, final boolean _short) {
    final String title = SymbolPresentationUtil.getSymbolPresentableText(element);
    return _short
           ? title != null ? title : element.getText()
           : CodeInsightBundle.message("javadoc.info.title", title != null ? title : element.getText());
  }

  public static void storeOriginalElement(final Project project, final PsiElement originalElement, final PsiElement element) {
    if (element == null) return;
    try {
      element.putUserData(ORIGINAL_ELEMENT_KEY, SmartPointerManager.getInstance(project).createSmartPsiElementPointer(originalElement));
    }
    catch (RuntimeException ex) {
      // PsiPackage does not allow putUserData
    }
  }

  @Nullable
  public PsiElement findTargetElement(@NotNull final Editor editor, @Nullable final PsiFile file, PsiElement contextElement) {
    return findTargetElement(editor, editor.getCaretModel().getOffset(), file, contextElement);
  }

  @Nullable
  public PsiElement findTargetElement(final Editor editor, int offset, @Nullable final PsiFile file, PsiElement contextElement) {
    try {
      return findTargetElementUnsafe(editor, offset, file, contextElement);
    }
    catch (IndexNotReadyException inre) {
      LOG.warn("Index not ready");
      LOG.debug(inre);
      return null;
    }
  }

  /**
   * in case index is not ready will throw IndexNotReadyException
   */
  @Nullable
  private PsiElement findTargetElementUnsafe(final Editor editor, int offset, @Nullable final PsiFile file, PsiElement contextElement) {
    TargetElementUtil util = TargetElementUtil.getInstance();
    PsiElement element = assertSameProject(getElementFromLookup(editor, file));
    if (element == null && file != null) {
      final DocumentationProvider documentationProvider = getProviderFromElement(file);
      if (documentationProvider instanceof DocumentationProviderEx) {
        element =
          assertSameProject(((DocumentationProviderEx)documentationProvider).getCustomDocumentationElement(editor, file, contextElement));
      }
    }

    if (element == null) {
      element = assertSameProject(util.findTargetElement(editor, myTargetElementUtil.getAllAccepted(), offset));

      // Allow context doc over xml tag content
      if (element != null || contextElement != null) {
        final PsiElement adjusted =
          assertSameProject(util.adjustElement(editor, myTargetElementUtil.getAllAccepted(), element, contextElement));
        if (adjusted != null) {
          element = adjusted;
        }
      }
    }

    if (element == null) {
      final PsiReference ref = TargetElementUtil.findReference(editor, offset);
      if (ref != null) {
        element = assertSameProject(util.adjustReference(ref));
        if (ref instanceof PsiPolyVariantReference) {
          element = assertSameProject(ref.getElement());
        }
      }
    }

    storeOriginalElement(myProject, contextElement, element);

    return element;
  }

  @Nullable
  public PsiElement getElementFromLookup(final Editor editor, @Nullable final PsiFile file) {

    final Lookup activeLookup = LookupManager.getInstance(myProject).getActiveLookup();

    if (activeLookup != null) {
      LookupElement item = activeLookup.getCurrentItem();
      if (item != null) {


        int offset = editor.getCaretModel().getOffset();
        if (offset > 0 && offset == editor.getDocument().getTextLength()) offset--;
        PsiReference ref = TargetElementUtil.findReference(editor, offset);
        PsiElement contextElement = file == null ? null : file.findElementAt(offset);
        PsiElement targetElement = ref != null ? ref.getElement() : contextElement;
        if (targetElement != null) {
          PsiUtilCore.ensureValid(targetElement);
        }

        DocumentationProvider documentationProvider = getProviderFromElement(file);

        PsiManager psiManager = PsiManager.getInstance(myProject);
        return documentationProvider.getDocumentationElementForLookupItem(psiManager, item.getObject(), targetElement);
      }
    }
    return null;
  }

  private boolean fromQuickSearch() {
    return myPreviouslyFocused != null && myPreviouslyFocused.getParent() instanceof ChooseByNameBase.JPanelProvider;
  }

  private DocumentationCollector getDefaultCollector(@NotNull final PsiElement element, @Nullable final PsiElement originalElement) {
    return new DefaultDocumentationCollector(element, originalElement);
  }

  private DocumentationCollector getDefaultCollector(@NotNull final PsiElement element,
                                                     @Nullable final PsiElement originalElement,
                                                     String ref) {
    return new DefaultDocumentationCollector(element, originalElement, ref);
  }

  @Nullable
  public JBPopup getDocInfoHint() {
    if (myDocInfoHintRef == null) return null;
    JBPopup hint = myDocInfoHintRef.get();
    if (hint == null || !hint.isVisible() && !ApplicationManager.getApplication().isUnitTestMode()) {
      myDocInfoHintRef = null;
      return null;
    }
    return hint;
  }

  public void fetchDocInfo(final DocumentationCollector provider, final DocumentationComponent component) {
    doFetchDocInfo(component, provider, true, false);
  }

  public void fetchDocInfo(final DocumentationCollector provider, final DocumentationComponent component, final boolean clearHistory) {
    doFetchDocInfo(component, provider, true, clearHistory);
  }

  public void fetchDocInfo(final PsiElement element, final DocumentationComponent component) {
    doFetchDocInfo(component, getDefaultCollector(element, null), true, false);
  }

  private ActionCallback queueFetchDocInfo(final DocumentationCollector provider,
                                           final DocumentationComponent component,
                                           final boolean clearHistory) {
    return doFetchDocInfo(component, provider, false, clearHistory);
  }

  public ActionCallback queueFetchDocInfo(final PsiElement element, final DocumentationComponent component) {
    return queueFetchDocInfo(getDefaultCollector(element, null), component, false);
  }

  private ActionCallback doFetchDocInfo(final DocumentationComponent component,
                                        final DocumentationCollector provider,
                                        final boolean cancelRequests,
                                        final boolean clearHistory) {
    final ActionCallback callback = new ActionCallback();
    myLastAction = callback;
    boolean wasEmpty = component.isEmpty();
    component.startWait();
    if (cancelRequests) {
      myUpdateDocAlarm.cancelAllRequests();
    }
    if (wasEmpty) {
      component.setText(CodeInsightBundle.message("javadoc.fetching.progress"), null, clearHistory);
      final AbstractPopup jbPopup = (AbstractPopup)getDocInfoHint();
      if (jbPopup != null) {
        jbPopup.setDimensionServiceKey(null);
      }
    }

    ModalityState modality = ModalityState.defaultModalityState();

<<<<<<< HEAD
        if (ex[0] != null) {
          //noinspection SSBasedInspection
          SwingUtilities.invokeLater(new Runnable() {
            @Override
            public void run() {
              String message = ex[0] instanceof IndexNotReadyException
                               ? "Documentation is not available until indices are built."
                               : CodeInsightBundle.message("javadoc.external.fetch.error.message");
              component.setText(message, null, true);
              callback.setDone();
            }
          });
          return;
        }

        LOG.debug("Documentation fetched successfully:\n", text);

        final PsiElement element = ApplicationManager.getApplication().runReadAction(new Computable<PsiElement>() {
          @Override
          @Nullable
          public PsiElement compute() {
            return provider.getElement();
          }
=======
    myUpdateDocAlarm.addRequest(() -> {
      if (myProject.isDisposed()) return;
      LOG.debug("Started fetching documentation...");
      final Throwable[] ex = new Throwable[1];
      String text = null;
      try {
        text = provider.getDocumentation();
      }
      catch (Throwable e) {
        LOG.info(e);
        ex[0] = e;
      }

      if (ex[0] != null) {
        //noinspection SSBasedInspection
        SwingUtilities.invokeLater(() -> {
          String message = ex[0] instanceof IndexNotReadyException
                         ? "Documentation is not available until indices are built."
                         : CodeInsightBundle.message("javadoc.external.fetch.error.message");
          component.setText(message, null, true);
          callback.setDone();
>>>>>>> bd50525b
        });
        return;
      }

      LOG.debug("Documentation fetched successfully:\n", text);

      final PsiElement element = ApplicationManager.getApplication().runReadAction(new Computable<PsiElement>() {
        @Override
        @Nullable
        public PsiElement compute() {
          return provider.getElement();
        }
      });
      if (element == null) {
        LOG.debug("Element for which documentation was requested is not available anymore");
        return;
      }
      final String documentationText = text;
      PsiDocumentManager.getInstance(myProject).performLaterWhenAllCommitted(() -> {
        if (!element.isValid()) {
          LOG.debug("Element for which documentation was requested is not valid");
          callback.setDone();
          return;
        }

        if (documentationText == null) {
          component.setText(CodeInsightBundle.message("no.documentation.found"), element, true, clearHistory);
        }
        else if (documentationText.isEmpty()) {
          component.setText(component.getText(), element, true, clearHistory);
        }
        else {
          component.setData(element, documentationText, clearHistory, provider.getEffectiveExternalUrl(), provider.getRef());
        }

<<<<<<< HEAD
            final AbstractPopup jbPopup = (AbstractPopup)getDocInfoHint();
            if (jbPopup == null) {
              callback.setDone();
              return;
            }
            jbPopup.setDimensionServiceKey(JAVADOC_LOCATION_AND_SIZE);
            jbPopup.setCaption(getTitle(element, false));
            callback.setDone();
          }
        });
      }
=======
        final AbstractPopup jbPopup = (AbstractPopup)getDocInfoHint();
        if(jbPopup==null){
          callback.setDone();
          return;
        }
        jbPopup.setDimensionServiceKey(JAVADOC_LOCATION_AND_SIZE);
        jbPopup.setCaption(getTitle(element, false));
        // Set panel name so that it is announced by readers when it gets the focus
        AccessibleContextUtil.setName(component, getTitle(element, false));
        callback.setDone();
      }, modality);
>>>>>>> bd50525b
    }, 10);
    return callback;
  }

  @NotNull
  public static DocumentationProvider getProviderFromElement(final PsiElement element) {
    return getProviderFromElement(element, null);
  }

  @NotNull
  public static DocumentationProvider getProviderFromElement(@Nullable PsiElement element, @Nullable PsiElement originalElement) {
    if (element != null && !element.isValid()) {
      element = null;
    }
    if (originalElement != null && !originalElement.isValid()) {
      originalElement = null;
    }

    if (originalElement == null) {
      originalElement = getOriginalElement(element);
    }

    PsiFile containingFile =
      originalElement != null ? originalElement.getContainingFile() : element != null ? element.getContainingFile() : null;
    Set<DocumentationProvider> result = new LinkedHashSet<>();

    final Language containingFileLanguage = containingFile != null ? containingFile.getLanguage() : null;
    DocumentationProvider originalProvider =
      containingFile != null ? LanguageDocumentation.INSTANCE.forLanguage(containingFileLanguage) : null;

    final Language elementLanguage = element != null ? element.getLanguage() : null;
    DocumentationProvider elementProvider =
      element == null || elementLanguage.is(containingFileLanguage) ? null : LanguageDocumentation.INSTANCE.forLanguage(elementLanguage);

    result.add(elementProvider);
    result.add(originalProvider);

    if (containingFile != null) {
      final Language baseLanguage = containingFile.getViewProvider().getBaseLanguage();
      if (!baseLanguage.is(containingFileLanguage)) {
        result.add(LanguageDocumentation.INSTANCE.forLanguage(baseLanguage));
      }
    }
    else if (element instanceof PsiDirectory) {
      final Set<Language> langs = new HashSet<>();

      for (PsiFile file : ((PsiDirectory)element).getFiles()) {
        final Language baseLanguage = file.getViewProvider().getBaseLanguage();
        if (!langs.contains(baseLanguage)) {
          langs.add(baseLanguage);
          result.add(LanguageDocumentation.INSTANCE.forLanguage(baseLanguage));
        }
      }
    }
    return CompositeDocumentationProvider.wrapProviders(result);
  }

  @Nullable
  public static PsiElement getOriginalElement(final PsiElement element) {
    SmartPsiElementPointer originalElementPointer = element != null ? element.getUserData(ORIGINAL_ELEMENT_KEY) : null;
    return originalElementPointer != null ? originalElementPointer.getElement() : null;
  }

  @Nullable
  public Pair<PsiElement, String> getTargetElementForUrl(String url, PsiElement psiElement) {
    final PsiManager manager = PsiManager.getInstance(getProject(psiElement));
    String refText = url.substring(DocumentationManagerProtocol.PSI_ELEMENT_PROTOCOL.length());
    int separatorPos = refText.lastIndexOf(DocumentationManagerProtocol.PSI_ELEMENT_PROTOCOL_REF_SEPARATOR);
    String ref = null;
    if (separatorPos >= 0) {
      ref = refText.substring(separatorPos + DocumentationManagerProtocol.PSI_ELEMENT_PROTOCOL_REF_SEPARATOR.length());
      refText = refText.substring(0, separatorPos);
    }
    DocumentationProvider provider = getProviderFromElement(psiElement);
    PsiElement targetElement = provider.getDocumentationElementForLink(manager, refText, psiElement);
    if (targetElement == null) {
      for (DocumentationProvider documentationProvider : Extensions.getExtensions(DocumentationProvider.EP_NAME)) {
        targetElement = documentationProvider.getDocumentationElementForLink(manager, refText, psiElement);
        if (targetElement != null) {
          break;
        }
      }
    }
    if (targetElement == null) {
      for (Language language : Language.getRegisteredLanguages()) {
        DocumentationProvider documentationProvider = LanguageDocumentation.INSTANCE.forLanguage(language);
        if (documentationProvider != null) {
          targetElement = documentationProvider.getDocumentationElementForLink(manager, refText, psiElement);
          if (targetElement != null) {
            break;
          }
        }
      }
    }
    return targetElement == null ? null : Pair.create(targetElement, ref);
  }

  void navigateByLink(final DocumentationComponent component, final String url) {
    component.setCursor(Cursor.getPredefinedCursor(Cursor.WAIT_CURSOR));
    final PsiElement psiElement = component.getElement();
    if (psiElement == null) {
      return;
    }
    final PsiManager manager = PsiManager.getInstance(getProject(psiElement));
    if (url.startsWith("open")) {
      final PsiFile containingFile = psiElement.getContainingFile();
      OrderEntry libraryEntry = null;
      if (containingFile != null) {
        final VirtualFile virtualFile = containingFile.getVirtualFile();
        libraryEntry = LibraryUtil.findLibraryEntry(virtualFile, myProject);
      }
      else if (psiElement instanceof PsiDirectoryContainer) {
        PsiDirectory[] directories = ((PsiDirectoryContainer)psiElement).getDirectories();
        for (PsiDirectory directory : directories) {
          final VirtualFile virtualFile = directory.getVirtualFile();
          libraryEntry = LibraryUtil.findLibraryEntry(virtualFile, myProject);
          if (libraryEntry != null) {
            break;
          }
        }
      }
      if (libraryEntry != null) {
        ProjectSettingsService.getInstance(myProject).openLibraryOrSdkSettings(libraryEntry);
      }
    }
    else if (url.startsWith(DocumentationManagerProtocol.PSI_ELEMENT_PROTOCOL)) {
      Pair<PsiElement, String> targetElement = getTargetElementForUrl(url, psiElement);
      if (targetElement != null) {
        fetchDocInfo(getDefaultCollector(targetElement.first, null, targetElement.second), component);
      }
    }
    else {
      final DocumentationProvider provider = getProviderFromElement(psiElement);
      boolean processed = false;
      if (provider instanceof CompositeDocumentationProvider) {
        for (DocumentationProvider p : ((CompositeDocumentationProvider)provider).getAllProviders()) {
          if (!(p instanceof ExternalDocumentationHandler)) continue;

          final ExternalDocumentationHandler externalHandler = (ExternalDocumentationHandler)p;
          if (externalHandler.canFetchDocumentationLink(url)) {
            fetchDocInfo(new DocumentationCollector() {
              @Override
              public String getDocumentation() throws Exception {
                return externalHandler.fetchExternalDocumentation(url, psiElement);
              }

              @Override
              public PsiElement getElement() {
                return psiElement;
              }

              @Nullable
              @Override
              public String getEffectiveExternalUrl() {
                return url;
              }

              @Nullable
              @Override
              public String getRef() {
                return null;
              }
            }, component);
            processed = true;
          }
          else if (externalHandler.handleExternalLink(manager, url, psiElement)) {
            processed = true;
            break;
          }
        }
      }

      if (!processed) {

        fetchDocInfo(new DocumentationCollector() {
          @Override
          public String getDocumentation() throws Exception {
            if (BrowserUtil.isAbsoluteURL(url)) {
              BrowserUtil.browse(url);
              return "";
            }
            else {
              return CodeInsightBundle.message("javadoc.error.resolving.url", url);
            }
          }

          @Override
          public PsiElement getElement() {
            //String loc = getElementLocator(docUrl);
            //
            //if (loc != null) {
            //  PsiElement context = component.getElement();
            //  return JavaDocUtil.findReferenceTarget(context.getManager(), loc, context);
            //}

            return psiElement;
          }

          @Nullable
          @Override
          public String getEffectiveExternalUrl() {
            return url;
          }

          @Nullable
          @Override
          public String getRef() {
            return null;
          }
        }, component);
      }
    }

    component.setCursor(Cursor.getPredefinedCursor(Cursor.DEFAULT_CURSOR));
  }

  void showHint(final JBPopup hint) {
    final Component focusOwner = IdeFocusManager.getInstance(myProject).getFocusOwner();
    DataContext dataContext = DataManager.getInstance().getDataContext(focusOwner);
    PopupPositionManager.positionPopupInBestPosition(hint, myEditor, dataContext);
  }

  public void requestFocus() {
    if (fromQuickSearch()) {
      myPreviouslyFocused.getParent().requestFocus();
    }
  }

  public Project getProject(@Nullable final PsiElement element) {
    assertSameProject(element);
    return myProject;
  }

  private PsiElement assertSameProject(@Nullable PsiElement element) {
    if (element != null && element.isValid() && myProject != element.getProject()) {
      throw new AssertionError(myProject + "!=" + element.getProject() + "; element=" + element);
    }
    return element;
  }

  public static void createHyperlink(StringBuilder buffer, String refText, String label, boolean plainLink) {
    DocumentationManagerUtil.createHyperlink(buffer, refText, label, plainLink);
  }

  @Override
  public String getShowInToolWindowProperty() {
    return SHOW_DOCUMENTATION_IN_TOOL_WINDOW;
  }

  @Override
  public String getAutoUpdateEnabledProperty() {
    return DOCUMENTATION_AUTO_UPDATE_ENABLED;
  }

  @Override
  protected void doUpdateComponent(PsiElement element, PsiElement originalElement, DocumentationComponent component) {
    fetchDocInfo(getDefaultCollector(element, originalElement), component);
  }

  @Override
  protected void doUpdateComponent(Editor editor, PsiFile psiFile) {
    showJavaDocInfo(editor, psiFile, false, null);
  }

  @Override
  protected void doUpdateComponent(@NotNull PsiElement element) {
    showJavaDocInfo(element, element, null);
  }

  @Override
  protected String getTitle(PsiElement element) {
    return getTitle(element, true);
  }

  @Nullable
  public Image getElementImage(@NotNull PsiElement element, @NotNull String imageSpec) {
    DocumentationProvider provider = getProviderFromElement(element);
    if (provider instanceof CompositeDocumentationProvider) {
      for (DocumentationProvider p : ((CompositeDocumentationProvider)provider).getAllProviders()) {
        if (p instanceof DocumentationProviderEx) {
          Image image = ((DocumentationProviderEx)p).getLocalImageForElement(element, imageSpec);
          if (image != null) return image;
        }
      }
    }
    return null;
  }

  Editor getEditor() {
    return myEditor;
  }

  @TestOnly
  public ActionCallback getLastAction() {
    return myLastAction;
  }

  @TestOnly
  public void setDocumentationComponent(DocumentationComponent documentationComponent) {
    myTestDocumentationComponent = documentationComponent;
  }

  private interface DocumentationCollector {
    @Nullable
    String getDocumentation() throws Exception;

    @Nullable
    PsiElement getElement();

    @Nullable
    String getEffectiveExternalUrl();

    @Nullable
    String getRef();
  }

  private class DefaultDocumentationCollector implements DocumentationCollector {

    private final PsiElement myElement;
    private final PsiElement myOriginalElement;
    private final String myRef;

    private String myEffectiveUrl;

    private DefaultDocumentationCollector(PsiElement element, PsiElement originalElement) {
      this(element, originalElement, null);
    }

    private DefaultDocumentationCollector(PsiElement element, PsiElement originalElement, String ref) {
      myElement = element;
      myOriginalElement = originalElement;
      myRef = ref;
    }

    @Override
    @Nullable
    public String getDocumentation() throws Exception {
      final DocumentationProvider provider = ApplicationManager.getApplication().runReadAction(new Computable<DocumentationProvider>() {
        @Override
        public DocumentationProvider compute() {
          return getProviderFromElement(myElement, myOriginalElement);
        }
      });
      LOG.debug("Using provider ", provider);

      if (provider instanceof ExternalDocumentationProvider) {
        final List<String> urls = ApplicationManager.getApplication().runReadAction(new NullableComputable<List<String>>() {
          @Override
          public List<String> compute() {
            final SmartPsiElementPointer originalElementPtr = myElement.getUserData(ORIGINAL_ELEMENT_KEY);
            final PsiElement originalElement = originalElementPtr != null ? originalElementPtr.getElement() : null;
            if (((ExternalDocumentationProvider)provider).hasDocumentationFor(myElement, originalElement)) {
              return provider.getUrlFor(myElement, originalElement);
            }
            return null;
          }
        });
        LOG.debug("External documentation URLs: ", urls);
        if (urls != null) {
          for (String url : urls) {
            final String doc =
              ((ExternalDocumentationProvider)provider).fetchExternalDocumentation(myProject, myElement, Collections.singletonList(url));
            if (doc != null) {
              LOG.debug("Fetched documentation from ", url);
              myEffectiveUrl = url;
              return doc;
            }
          }
        }
      }

<<<<<<< HEAD
      final Ref<String> result = new Ref<String>();
      QuickDocUtil.runInReadActionWithWriteActionPriorityWithRetries(new Runnable() {
        @Override
        public void run() {
          final SmartPsiElementPointer originalElement = myElement.getUserData(ORIGINAL_ELEMENT_KEY);
          String doc = provider.generateDoc(myElement, originalElement != null ? originalElement.getElement() : null);
          result.set(doc);
        }
=======
      final Ref<String> result = new Ref<>();
      QuickDocUtil.runInReadActionWithWriteActionPriorityWithRetries(() -> {
        final SmartPsiElementPointer originalElement = myElement.getUserData(ORIGINAL_ELEMENT_KEY);
        String doc = provider.generateDoc(myElement, originalElement != null ? originalElement.getElement() : null);
        result.set(doc);
>>>>>>> bd50525b
      }, DOC_GENERATION_TIMEOUT_MILLISECONDS, DOC_GENERATION_PAUSE_MILLISECONDS, null);
      return result.get();
    }

    @Override
    @Nullable
    public PsiElement getElement() {
      return myElement.isValid() ? myElement : null;
    }

    @Nullable
    @Override
    public String getEffectiveExternalUrl() {
      return myEffectiveUrl;
    }

    @Nullable
    @Override
    public String getRef() {
      return myRef;
    }
  }
}<|MERGE_RESOLUTION|>--- conflicted
+++ resolved
@@ -280,12 +280,7 @@
     showJavaDocInfo(element, original, closeCallback);
   }
 
-<<<<<<< HEAD
   public void showJavaDocInfo(@NotNull final PsiElement element, final PsiElement original, @Nullable Runnable closeCallback) {
-=======
-  public void showJavaDocInfo(@NotNull final PsiElement element,
-                              final PsiElement original,
-                              @Nullable Runnable closeCallback) {
     showJavaDocInfo(element, original, false, closeCallback);
   }
 
@@ -293,7 +288,6 @@
                               final PsiElement original,
                               final boolean requestFocus,
                               @Nullable Runnable closeCallback) {
->>>>>>> bd50525b
     if (!element.isValid()) {
       return;
     }
@@ -456,20 +450,8 @@
                            PopupUpdateProcessor updateProcessor,
                            final PsiElement originalElement,
                            @Nullable final Runnable closeCallback) {
-<<<<<<< HEAD
     final DocumentationComponent component =
       myTestDocumentationComponent == null ? new DocumentationComponent(this) : myTestDocumentationComponent;
-    component.setNavigateCallback(new Consumer<PsiElement>() {
-      @Override
-      public void consume(PsiElement psiElement) {
-        final AbstractPopup jbPopup = (AbstractPopup)getDocInfoHint();
-        if (jbPopup != null) {
-          final String title = getTitle(psiElement, false);
-          jbPopup.setCaption(title);
-        }
-=======
-    final DocumentationComponent component = myTestDocumentationComponent == null ? new DocumentationComponent(this) : 
-                                             myTestDocumentationComponent;
     component.setNavigateCallback(psiElement -> {
       final AbstractPopup jbPopup = (AbstractPopup)getDocInfoHint();
       if (jbPopup != null) {
@@ -477,7 +459,6 @@
         jbPopup.setCaption(title);
         // Set panel name so that it is announced by readers when it gets the focus
         AccessibleContextUtil.setName(component, title);
->>>>>>> bd50525b
       }
     });
     Processor<JBPopup> pinCallback = popup -> {
@@ -507,26 +488,22 @@
       .addListener(updateProcessor).addUserData(updateProcessor).setKeyboardActions(actions)
       .setDimensionServiceKey(myProject, JAVADOC_LOCATION_AND_SIZE, false).setResizable(true).setMovable(true).setRequestFocus(requestFocus)
       .setCancelOnClickOutside(!hasLookup) // otherwise selecting lookup items by mouse would close the doc
-<<<<<<< HEAD
-      .setTitle(getTitle(element, false)).setCouldPin(pinCallback).setModalContext(false).setCancelCallback(new Computable<Boolean>() {
-        @Override
-        public Boolean compute() {
-          myCloseOnSneeze = false;
-          if (closeCallback != null) {
-            closeCallback.run();
-          }
-          if (fromQuickSearch()) {
-            ((ChooseByNameBase.JPanelProvider)myPreviouslyFocused.getParent()).unregisterHint();
-          }
+      .setTitle(getTitle(element, false)).setCouldPin(pinCallback).setModalContext(false).setCancelCallback(() -> {
+        myCloseOnSneeze = false;
+        if (closeCallback != null) {
+          closeCallback.run();
+        }
+        if (fromQuickSearch()) {
+          ((ChooseByNameBase.JPanelProvider)myPreviouslyFocused.getParent()).unregisterHint();
+        }
 
           Disposer.dispose(component);
           myEditor = null;
           myPreviouslyFocused = null;
           return Boolean.TRUE;
-        }
-      }).setKeyEventHandler(new BooleanFunction<KeyEvent>() {
-        @Override
-        public boolean fun(KeyEvent e) {
+        })
+
+      .setKeyEventHandler( e-> {
           if (myCloseOnSneeze) {
             closeDocHint();
           }
@@ -535,38 +512,8 @@
             return true;
           }
           return false;
-        }
+
       }).createPopup();
-=======
-      .setTitle(getTitle(element, false))
-      .setCouldPin(pinCallback)
-      .setModalContext(false)
-      .setCancelCallback(() -> {
-        myCloseOnSneeze = false;
-        if (closeCallback != null) {
-          closeCallback.run();
-        }
-        if (fromQuickSearch()) {
-          ((ChooseByNameBase.JPanelProvider)myPreviouslyFocused.getParent()).unregisterHint();
-        }
-
-        Disposer.dispose(component);
-        myEditor = null;
-        myPreviouslyFocused = null;
-        return Boolean.TRUE;
-      })
-      .setKeyEventHandler(e -> {
-        if (myCloseOnSneeze) {
-          closeDocHint();
-        }
-        if (AbstractPopup.isCloseRequest(e) && getDocInfoHint() != null) {
-          closeDocHint();
-          return true;
-        }
-        return false;
-      })
-      .createPopup();
->>>>>>> bd50525b
 
     component.setHint(hint);
 
@@ -758,31 +705,6 @@
 
     ModalityState modality = ModalityState.defaultModalityState();
 
-<<<<<<< HEAD
-        if (ex[0] != null) {
-          //noinspection SSBasedInspection
-          SwingUtilities.invokeLater(new Runnable() {
-            @Override
-            public void run() {
-              String message = ex[0] instanceof IndexNotReadyException
-                               ? "Documentation is not available until indices are built."
-                               : CodeInsightBundle.message("javadoc.external.fetch.error.message");
-              component.setText(message, null, true);
-              callback.setDone();
-            }
-          });
-          return;
-        }
-
-        LOG.debug("Documentation fetched successfully:\n", text);
-
-        final PsiElement element = ApplicationManager.getApplication().runReadAction(new Computable<PsiElement>() {
-          @Override
-          @Nullable
-          public PsiElement compute() {
-            return provider.getElement();
-          }
-=======
     myUpdateDocAlarm.addRequest(() -> {
       if (myProject.isDisposed()) return;
       LOG.debug("Started fetching documentation...");
@@ -796,20 +718,20 @@
         ex[0] = e;
       }
 
-      if (ex[0] != null) {
-        //noinspection SSBasedInspection
-        SwingUtilities.invokeLater(() -> {
-          String message = ex[0] instanceof IndexNotReadyException
-                         ? "Documentation is not available until indices are built."
-                         : CodeInsightBundle.message("javadoc.external.fetch.error.message");
-          component.setText(message, null, true);
-          callback.setDone();
->>>>>>> bd50525b
-        });
-        return;
-      }
-
-      LOG.debug("Documentation fetched successfully:\n", text);
+        if (ex[0] != null) {
+          //noinspection SSBasedInspection
+          SwingUtilities.invokeLater(() ->{
+              String message = ex[0] instanceof IndexNotReadyException
+                             ? "Documentation is not available until indices are built."
+                             : CodeInsightBundle.message("javadoc.external.fetch.error.message");
+              component.setText(message, null, true);
+              callback.setDone();
+
+          });
+          return;
+        }
+        
+        LOG.debug("Documentation fetched successfully:\n", text);
 
       final PsiElement element = ApplicationManager.getApplication().runReadAction(new Computable<PsiElement>() {
         @Override
@@ -840,21 +762,8 @@
           component.setData(element, documentationText, clearHistory, provider.getEffectiveExternalUrl(), provider.getRef());
         }
 
-<<<<<<< HEAD
-            final AbstractPopup jbPopup = (AbstractPopup)getDocInfoHint();
-            if (jbPopup == null) {
-              callback.setDone();
-              return;
-            }
-            jbPopup.setDimensionServiceKey(JAVADOC_LOCATION_AND_SIZE);
-            jbPopup.setCaption(getTitle(element, false));
-            callback.setDone();
-          }
-        });
-      }
-=======
         final AbstractPopup jbPopup = (AbstractPopup)getDocInfoHint();
-        if(jbPopup==null){
+        if (jbPopup == null) {
           callback.setDone();
           return;
         }
@@ -864,7 +773,6 @@
         AccessibleContextUtil.setName(component, getTitle(element, false));
         callback.setDone();
       }, modality);
->>>>>>> bd50525b
     }, 10);
     return callback;
   }
@@ -1236,23 +1144,13 @@
         }
       }
 
-<<<<<<< HEAD
-      final Ref<String> result = new Ref<String>();
-      QuickDocUtil.runInReadActionWithWriteActionPriorityWithRetries(new Runnable() {
-        @Override
-        public void run() {
-          final SmartPsiElementPointer originalElement = myElement.getUserData(ORIGINAL_ELEMENT_KEY);
-          String doc = provider.generateDoc(myElement, originalElement != null ? originalElement.getElement() : null);
-          result.set(doc);
-        }
-=======
       final Ref<String> result = new Ref<>();
-      QuickDocUtil.runInReadActionWithWriteActionPriorityWithRetries(() -> {
-        final SmartPsiElementPointer originalElement = myElement.getUserData(ORIGINAL_ELEMENT_KEY);
-        String doc = provider.generateDoc(myElement, originalElement != null ? originalElement.getElement() : null);
-        result.set(doc);
->>>>>>> bd50525b
-      }, DOC_GENERATION_TIMEOUT_MILLISECONDS, DOC_GENERATION_PAUSE_MILLISECONDS, null);
+      QuickDocUtil.runInReadActionWithWriteActionPriorityWithRetries(() ->{
+            final SmartPsiElementPointer originalElement = myElement.getUserData(ORIGINAL_ELEMENT_KEY);
+            String doc = provider.generateDoc(myElement, originalElement != null ? originalElement.getElement() : null);
+            result.set(doc);
+
+        }, DOC_GENERATION_TIMEOUT_MILLISECONDS, DOC_GENERATION_PAUSE_MILLISECONDS, null);
       return result.get();
     }
 
