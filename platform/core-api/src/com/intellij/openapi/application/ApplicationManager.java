--- conflicted
+++ resolved
@@ -24,14 +24,10 @@
     return ourApplication;
   }
 
-<<<<<<< HEAD
   @ApiStatus.Internal
   public static void setApplication(@Nullable Application instance) {
-=======
-  private static void setApplication(@NotNull Application instance) {
     System.out.println("设置应用程序管理器实例开始" + instance );
     System.out.println(DefaultLogger.getStackTrace(false));
->>>>>>> e755b208
     ourApplication = instance;
     // 缓存单例注册表，   清理缓存字段
     CachedSingletonsRegistry.cleanupCachedFields();
