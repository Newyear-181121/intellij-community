--- conflicted
+++ resolved
@@ -655,11 +655,8 @@
       return JBIterable.of(aClass.getSuperclass()).append(aClass.getInterfaces());
     }
   };
-<<<<<<< HEAD
-=======
 
   public static boolean isPotentiallyThisCapturing(Class<?> clazz) {
     return clazz.getEnclosingClass() != null && !Modifier.isStatic(clazz.getModifiers());
   }
->>>>>>> ef242878
 }