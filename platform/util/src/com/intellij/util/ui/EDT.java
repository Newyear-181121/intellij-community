// Copyright 2000-2022 JetBrains s.r.o. and contributors. Use of this source code is governed by the Apache 2.0 license.
package com.intellij.util.ui;

import com.intellij.diagnostic.ThreadDumper;
import com.intellij.openapi.diagnostic.Logger;
import com.intellij.util.ExceptionUtilRt;
import com.intellij.util.ReflectionUtil;
import org.jetbrains.annotations.ApiStatus;
import org.jetbrains.annotations.NotNull;
import org.jetbrains.annotations.TestOnly;

import java.awt.*;
import java.awt.event.InvocationEvent;
import java.lang.invoke.MethodHandle;
import java.lang.invoke.MethodHandles;
import java.lang.reflect.Method;

/**
 * <p>此类为当前的 Swing Event Dispatch 线程提供静态缓存。由于 {@code EventQueue.isDispatchThread()} 调用代价高昂，因此此类提供了一种更快的方法来检查当前线程是否为 EDT。
 * @implNote 请注意，EDT 会随着时间的推移而改变，这个类试图整理出所有的变化，伴随着 IdeEventQueue。
 * 有关详细信息，请参阅 {@link updateEdt()} 用法
 * <p>This class provides a static cache for a current Swing Event Dispatch thread. As {@code EventQueue.isDispatchThread()} calls
 * are expensive, this class provides a faster way to check whether the current thread is EDT or not.
 *
 * @implNote Note that EDT can change over time, this class tries to sort out all the changes, accompanied by IdeEventQueue.
 * See {@link #updateEdt()} usage for the details
 */
public final class EDT {
  private static Thread myEventDispatchThread;

  private EDT() { }

  /**
<<<<<<< HEAD
   * Updates cached EDT thread.
   * <strong>Do not use it unless you know what you are doing!</strong>
=======
   * 除非您知道自己在做什么，否则不要使用它。更新缓存的 EDT 线程。
   * Do not use it unless you know what you are doing. Updates cached EDT thread.
>>>>>>> e755b208
   */
  @ApiStatus.Internal
  public static void updateEdt() {
    if (myEventDispatchThread != Thread.currentThread()) {
      myEventDispatchThread = Thread.currentThread();
    }
  }

  @ApiStatus.Internal
  public static boolean isEdt(@NotNull Thread thread) {
    return thread == myEventDispatchThread;
  }

  @ApiStatus.Internal
  public static @NotNull Thread getEventDispatchThread() {
    return myEventDispatchThread;
  }

  /**
   * Checks whether the current thread is EDT.
   *
   * @return {@code true} if the current thread is EDT, {@code false} otherwise
   * @implNote The {@link #myEventDispatchThread} field is a "thread-local" storage for the current EDT.
   * The value is updated on each Swing event by {@link com.intellij.ide.IdeEventQueue}, so it should be actual value at any time.
   * A {@code null} value observed by any thread leads to honest slow {@code EventQueue.isDispatchThread()} check.
   * Non-null values can point either to the current EDT or one of the previous EDT.
   * Previous EDTs are dead, so they won't be equal to any living non-EDT thread, so the result will be correct even with stale caches.
   */
  public static boolean isCurrentThreadEdt() {
    // actually, this `if` is not required, but it makes the class work correctly before `IdeEventQueue` initialization
    return myEventDispatchThread == null ? EventQueue.isDispatchThread() : isEdt(Thread.currentThread());
  }

  public static void assertIsEdt() {
    if (!isCurrentThreadEdt()) {
      Logger.getInstance(EDT.class).error("Assert: must be called on EDT");
    }
  }

  private static MethodHandle dispatchEventMethod;

  /**
   * Dispatch all pending invocation events (if any) in the {@link com.intellij.ide.IdeEventQueue}, ignores and removes all other events from the queue.
   * Do not use outside tests because this method is messing with the EDT event queue which can be dangerous
   *
   * @see UIUtil#pump()
   * @see com.intellij.testFramework.PlatformTestUtil#dispatchAllInvocationEventsInIdeEventQueue()
   */
  @TestOnly
  public static void dispatchAllInvocationEvents() {
    assertIsEdt();

    EventQueue eventQueue = Toolkit.getDefaultToolkit().getSystemEventQueue();

    MethodHandle dispatchEventMethod = EDT.dispatchEventMethod;
    if (dispatchEventMethod == null) {
      try {
        Method method = EventQueue.class.getDeclaredMethod("dispatchEvent", AWTEvent.class);
        method.setAccessible(true);
        dispatchEventMethod = MethodHandles.lookup().unreflect(method);
      }
      catch (NoSuchMethodException | IllegalAccessException e) {
        throw new RuntimeException();
      }

      EDT.dispatchEventMethod = dispatchEventMethod;
    }
    boolean threadsDumped = false;
    for (int i = 1; ; i++) {
      AWTEvent event = eventQueue.peekEvent();
      if (event == null) break;
      try {
        event = eventQueue.getNextEvent();
        if (event instanceof InvocationEvent) {
          dispatchEventMethod.bindTo(eventQueue).invoke(event);
        }
      }
      catch (Throwable e) {
        ExceptionUtilRt.rethrowUnchecked(e);
        throw new RuntimeException(e);
      }

      if (i % 10000 == 0) {
        //noinspection UseOfSystemOutOrSystemErr
        System.out.println("Suspiciously many (" + i + ") AWT events, last dispatched " + event);
        if (!threadsDumped) {
          threadsDumped = true;
          // todo temporary hack to diagnose hanging builds
          try {
            Object application =
              ReflectionUtil.getMethod(Class.forName("com.intellij.openapi.application.ApplicationManager"), "getApplication").invoke(null);
            System.err.println("Application=" + application + "\n" + ThreadDumper.dumpThreadsToString());
          }
          catch (Exception e) {
            throw new RuntimeException(e);
          }
        }
      }
    }
  }
}<|MERGE_RESOLUTION|>--- conflicted
+++ resolved
@@ -31,13 +31,9 @@
   private EDT() { }
 
   /**
-<<<<<<< HEAD
    * Updates cached EDT thread.
+   * 除非您知道自己在做什么，否则不要使用它。更新缓存的 EDT 线程。
    * <strong>Do not use it unless you know what you are doing!</strong>
-=======
-   * 除非您知道自己在做什么，否则不要使用它。更新缓存的 EDT 线程。
-   * Do not use it unless you know what you are doing. Updates cached EDT thread.
->>>>>>> e755b208
    */
   @ApiStatus.Internal
   public static void updateEdt() {
