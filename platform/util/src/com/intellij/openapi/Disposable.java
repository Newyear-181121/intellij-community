// Copyright 2000-2023 JetBrains s.r.o. and contributors. Use of this source code is governed by the Apache 2.0 license.
package com.intellij.openapi;

import com.intellij.openapi.util.Disposer;

/**
<<<<<<< HEAD
 * A marker for classes that require some work done for cleaning up.
 * To do that,
 * <ul>
 * <li>implement this interface. Please avoid using lambdas or method references because each Disposable instance needs identity to be stored in the Disposer hierarchy correctly</li>
 * <li>override the {@link #dispose()} method in your implementation and place your cleanup logic there</li>
 * <li>register the instance in {@link Disposer}</li>
 * </ul>
 * After that, when the parent {@link Disposable} object is disposed (e.g., the project is closed or a window hidden), the {@link #dispose()} method in your implementation will be called automatically by the platform.
=======
 * 此类标记需要完成一些清理工作的类
 * <p>
 * This class marks classes, which require some work done for cleaning up.
>>>>>>> e755b208
 * <p>
 * As a general policy, you shouldn't call the {@link #dispose()} method directly,
 * Instead, register your object in the {@link Disposer} hierarchy of disposable objects via
 * {@link Disposer#register(Disposable, Disposable)} to be automatically disposed along with the the parent object.
 * </p>
 * <p>
 * If you're 100% sure that you should control your object's disposal manually,
 * do not call the {@link #dispose()} method either.
 * Use {@link Disposer#dispose(Disposable)} instead, since there might be objects registered in the chain
 * that need to be cleaned up before your object.
 * </p>
 * @see com.intellij.openapi.util.CheckedDisposable
 * See <a href="https://www.jetbrains.org/intellij/sdk/docs/basics/disposers.html">Disposer and Disposable</a> in SDK Docs.
 * @see Disposer
 */
@SuppressWarnings("InterfaceMayBeAnnotatedFunctional") // do not use lambda as a Disposable implementation, because each Disposable instance needs identity to be stored in Disposer hierarchy correctly
public interface Disposable {
  /**
   * 处理，通常不直接调用<p>
   * Usually not invoked directly, see class javadoc.
   */
  void dispose();

  interface Default extends Disposable {

    @Override
    default void dispose() { }
  }

  interface Parent extends Disposable {
    /**
     * This method is called before {@link #dispose()}
     */
    void beforeTreeDispose();
  }
}<|MERGE_RESOLUTION|>--- conflicted
+++ resolved
@@ -4,8 +4,9 @@
 import com.intellij.openapi.util.Disposer;
 
 /**
-<<<<<<< HEAD
  * A marker for classes that require some work done for cleaning up.
+ * 此类标记需要完成一些清理工作的类
+ * <p>
  * To do that,
  * <ul>
  * <li>implement this interface. Please avoid using lambdas or method references because each Disposable instance needs identity to be stored in the Disposer hierarchy correctly</li>
@@ -13,11 +14,6 @@
  * <li>register the instance in {@link Disposer}</li>
  * </ul>
  * After that, when the parent {@link Disposable} object is disposed (e.g., the project is closed or a window hidden), the {@link #dispose()} method in your implementation will be called automatically by the platform.
-=======
- * 此类标记需要完成一些清理工作的类
- * <p>
- * This class marks classes, which require some work done for cleaning up.
->>>>>>> e755b208
  * <p>
  * As a general policy, you shouldn't call the {@link #dispose()} method directly,
  * Instead, register your object in the {@link Disposer} hierarchy of disposable objects via
