// Copyright 2000-2018 JetBrains s.r.o. Use of this source code is governed by the Apache 2.0 license that can be found in the LICENSE file.
package com.intellij.structuralsearch;

import com.intellij.codeInsight.daemon.quickFix.LightQuickFixTestCase;
import com.intellij.openapi.roots.LanguageLevelProjectExtension;
import com.intellij.openapi.util.io.FileUtilRt;
import com.intellij.openapi.vfs.CharsetToolkit;
import com.intellij.pom.java.LanguageLevel;
import com.intellij.structuralsearch.plugin.replace.ReplaceOptions;

import java.io.File;
import java.io.IOException;

<<<<<<< HEAD
abstract class StructuralReplaceTestCase extends LightQuickFixTestCase {
=======
public abstract class StructuralReplaceTestCase extends LightQuickFixTestCase {
>>>>>>> 54425956
  protected ReplaceOptions options;

  @Override
  protected void setUp() throws Exception {
    super.setUp();

    LanguageLevelProjectExtension.getInstance(getProject()).setLanguageLevel(LanguageLevel.JDK_1_4);

    options = new ReplaceOptions();
  }

  protected String loadFile(String fileName) throws IOException {
    return FileUtilRt.loadFile(new File(getTestDataPath() + FileUtilRt.getExtension(fileName) + "/" + fileName), CharsetToolkit.UTF8, true);
  }
}<|MERGE_RESOLUTION|>--- conflicted
+++ resolved
@@ -11,11 +11,7 @@
 import java.io.File;
 import java.io.IOException;
 
-<<<<<<< HEAD
-abstract class StructuralReplaceTestCase extends LightQuickFixTestCase {
-=======
 public abstract class StructuralReplaceTestCase extends LightQuickFixTestCase {
->>>>>>> 54425956
   protected ReplaceOptions options;
 
   @Override
