--- conflicted
+++ resolved
@@ -88,21 +88,9 @@
 public interface Editor extends UserDataHolder {
   Editor[] EMPTY_ARRAY = new Editor[0];
 
-<<<<<<< HEAD
-  /** Returns the document edited or viewed in the editor. */
-  @NotNull Document getDocument();
-
-  /** Returns whether the editor operates in viewer mode, with all modification actions disabled. */
-  boolean isViewer();
-
-  /**
-   * Returns the component for the entire editor, including the scrollbars, error stripe, gutter
-=======
   /**
    * 返回在编辑器中编辑或查看的文档。
-   * Returns the document edited or viewed in the editor.
-   *
-   * @return the document instance.  文档实例。
+   *  Returns the document edited or viewed in the editor.
    */
   @NotNull Document getDocument();
 
@@ -114,7 +102,7 @@
    * Returns the value indicating whether the editor operates in viewer mode, with
    * all modification actions disabled.
    *
-   * @return {@code true} if the editor works as a viewer, {@code false} otherwise. 如果编辑器作为查看器工作，则 {@code false} 否则。
+   * @return {@code true} if the editor works as a viewer, {@code false} otherwise.
    */
   boolean isViewer();
 
@@ -122,8 +110,7 @@
    * 返回整个编辑器的组件，包括滚动条、错误条、装订线和其他装饰。
    * 例如，该组件可用于将逻辑坐标转换为屏幕坐标。
    * <br/>
-   * Returns the component for the entire editor including the scrollbars, error stripe, gutter
->>>>>>> e755b208
+   * Returns the component for the entire editor, including the scrollbars, error stripe, gutter
    * and other decorations. The component can be used, for example, for converting logical to
    * screen coordinates.
    */
@@ -149,15 +136,8 @@
    * Returns the selection model for the editor, which can be used to select ranges of text in
    * the document and retrieve information about the selection.
    * <p>
-<<<<<<< HEAD
+   *   要查询或更改特定插入符号的选择，应使用 {@link CaretModel} 接口。
    * To query or change selections for specific carets, see {@link #getCaretModel()}.
-=======
-   *   要查询或更改特定插入符号的选择，应使用 {@link CaretModel} 接口。
-   * To query or change selections for specific carets, {@link CaretModel} interface should be used.
-   *
-   * @return the selection model instance.
-   * @see #getCaretModel()
->>>>>>> e755b208
    */
   @NotNull SelectionModel getSelectionModel();
 
@@ -172,11 +152,8 @@
    * <p>
    * See also {@link com.intellij.openapi.editor.impl.DocumentMarkupModel#forDocument(Document, Project, boolean)}
    * {@link com.intellij.openapi.editor.ex.EditorEx#getFilteredDocumentMarkupModel()}.
-<<<<<<< HEAD
-=======
    *
    * @return the markup model instance.  标记模型实例。
->>>>>>> e755b208
    */
   @NotNull MarkupModel getMarkupModel();
 
@@ -218,49 +195,23 @@
   @NotNull SoftWrapModel getSoftWrapModel();
 
   /**
-<<<<<<< HEAD
+   * 获取设置
+   * <br/>
+   * 返回此编辑器实例的编辑器设置。对这些设置的更改仅影响当前编辑器实例。
    * Returns the editor settings for this editor instance.
    * Changes to these settings affect only the current editor instance.
-=======
-   * 获取设置
-   * <br/>
-   * 返回此编辑器实例的编辑器设置。对这些设置的更改仅影响当前编辑器实例。
-   * Returns the editor settings for this editor instance. Changes to these settings affect
-   * only the current editor instance.
-   *
-   * @return the settings instance.
->>>>>>> e755b208
    */
   @NotNull EditorSettings getSettings();
 
   /**
-<<<<<<< HEAD
+   * 获取配色方案
+   * <br/>
+   * 返回此编辑器实例的编辑器配色方案。对方案的更改仅影响当前编辑器实例。
    * Returns the editor color scheme for this editor instance.
    * Changes to the scheme affect only the current editor instance.
    */
   @NotNull EditorColorsScheme getColorsScheme();
 
-  /** Returns the height of a single line of text in the current editor font, in pixels. */
-  int getLineHeight();
-
-  /**
-   * Maps a logical position in the editor to pixel coordinates,
-   * relative to the top left corner of the {@linkplain #getContentComponent() content component}.
-   */
-  @NotNull Point logicalPositionToXY(@NotNull LogicalPosition pos);
-
-  /** Maps a logical position in the editor to the offset in the document. */
-=======
-   * 获取配色方案
-   * <br/>
-   * 返回此编辑器实例的编辑器配色方案。对方案的更改仅影响当前编辑器实例。
-   * Returns the editor color scheme for this editor instance. Changes to the scheme affect
-   * only the current editor instance.
-   *
-   * @return the color scheme instance.
-   */
-  @NotNull EditorColorsScheme getColorsScheme();
-
   /**
    * 获取行高
    * <br/>
@@ -275,10 +226,8 @@
    * 逻辑位置到 XY
    * <br/>
    * 将编辑器中的逻辑位置映射到像素坐标
-   * Maps a logical position in the editor to pixel coordinates.
-   *
-   * @param pos the logical position.  逻辑立场
-   * @return the coordinates relative to the top left corner of the {@link #getContentComponent() content component}.相对于 {@link getContentComponent() 内容组件} 的左上角的坐标。
+   * Maps a logical position in the editor to pixel coordinates,  逻辑立场
+   * relative to the top left corner of the {@linkplain #getContentComponent() content component}.相对于 {@link getContentComponent() 内容组件} 的左上角的坐标。
    */
   @NotNull Point logicalPositionToXY(@NotNull LogicalPosition pos);
 
@@ -291,7 +240,6 @@
    * @param pos the logical position.
    * @return the corresponding offset in the document.  文档中的相应偏移量。
    */
->>>>>>> e755b208
   int logicalPositionToOffset(@NotNull LogicalPosition pos);
 
   /**
@@ -300,41 +248,27 @@
    * 将编辑器中的逻辑位置（忽略折叠的行和列）映射到可视位置（折叠的行和列不包括在行和列计数中）。
    * Maps a logical position in the editor (the line and column ignoring folding) to
    * a visual position (with folded lines and columns not included in the line and column count).
-<<<<<<< HEAD
-=======
    *
    * @param logicalPos the logical position.
    * @return the corresponding visual position.  对应的视觉位置
->>>>>>> e755b208
    */
   @NotNull VisualPosition logicalToVisualPosition(@NotNull LogicalPosition logicalPos);
 
   /**
-<<<<<<< HEAD
+   * 到 XY 的视觉位置
+   * <br/>
+   * 将编辑器中的视觉位置映射到像素坐标。
    * Maps a visual position in the editor to pixel coordinates,
    * relative to the top left corner of the {@linkplain #getContentComponent() content component}.
    */
   @NotNull Point visualPositionToXY(@NotNull VisualPosition visible);
 
-  /** Same as {@link #visualPositionToXY(VisualPosition)}, but returns a potentially more precise result. */
-=======
-   * 到 XY 的视觉位置
-   * <br/>
-   * 将编辑器中的视觉位置映射到像素坐标。
-   * Maps a visual position in the editor to pixel coordinates.
-   *
-   * @param visible the visual position.
-   * @return the coordinates relative to the top left corner of the {@link #getContentComponent() content component}.
-   */
-  @NotNull Point visualPositionToXY(@NotNull VisualPosition visible);
-
   /**
    * 视觉位置到点 2 D
    * <br/>
    * 与 {@link visualPositionToXY(VisualPosition)} 相同，但可能返回更精确的结果。
    * Same as {@link #visualPositionToXY(VisualPosition)}, but returns potentially more precise result.
    */
->>>>>>> e755b208
   @NotNull Point2D visualPositionToPoint2D(@NotNull VisualPosition pos);
 
   /**
@@ -513,9 +447,6 @@
    */
   void removeEditorMouseListener(@NotNull EditorMouseListener listener);
 
-<<<<<<< HEAD
-  /** Adds a listener for receiving notifications about mouse movement in the editor. */
-=======
   /**
    * 添加编辑器鼠标运动监听器
    *<br/>
@@ -524,7 +455,6 @@
    *
    * @param listener the listener instance.
    */
->>>>>>> e755b208
   void addEditorMouseMotionListener(@NotNull EditorMouseMotionListener listener);
 
   /**
@@ -539,38 +469,6 @@
     Disposer.register(parentDisposable, () -> removeEditorMouseMotionListener(listener));
   }
 
-<<<<<<< HEAD
-  /** Removes a listener for receiving notifications about mouse movement in the editor. */
-  void removeEditorMouseMotionListener(@NotNull EditorMouseMotionListener listener);
-
-  /** Returns whether this editor instance has been disposed. */
-  boolean isDisposed();
-
-  /** Returns the project to which the editor is related, if any. */
-  @Nullable Project getProject();
-
-  /** Returns the file being edited, if any. */
-  default VirtualFile getVirtualFile() {
-    return null;
-  }
-
-  /** Returns whether the editor is in insert mode instead of overwrite mode. */
-  boolean isInsertMode();
-
-  /** Returns whether the editor is in block selection mode instead of offset-based selection. */
-  boolean isColumnMode();
-
-  /** Returns whether the editor is a one-line editor (used in a dialog control, for example). */
-  boolean isOneLineMode();
-
-  /** Returns the gutter instance for the editor, which can be used to draw custom text annotations in the gutter. */
-  @NotNull EditorGutter getGutter();
-
-  /**
-   * Returns the editor area (text, gutter, folding outline and so on) in which the specified mouse event occurred.
-   *
-   * @return the editor area, or {@code null} if the event occurred over an unknown area.
-=======
   /**
    * 删除一个侦听器，用于接收有关编辑器中鼠标移动的通知。
    * Removes a listener for receiving notifications about mouse movement in the editor.
@@ -590,12 +488,11 @@
    */
   boolean isDisposed();
 
-  /**
-   * 获取项目
-   *
-   * <br/>
-   * 返回编辑器相关的项目。h
-   *
+    default VirtualFile getVirtualFile() {
+    return null;
+  }
+
+  /**
    * Returns the project to which the editor is related.
    *
    * @return the project instance, or {@code null} if the editor is not related to any project.
@@ -651,39 +548,24 @@
    * 获取鼠标事件区
    * <br/>
    * 返回发生指定鼠标事件的编辑器区域（文本、装订线、折叠轮廓等）。
-   * Returns the editor area (text, gutter, folding outline and so on) in which the specified
-   * mouse event occurred.
-   *
-   * @param e the mouse event for which the area is requested.  请求区域的鼠标事件。
-   * @return the editor area, or {@code null} if the event occurred over an unknown area.  编辑器区域，如果事件发生在未知区域，则为 {@code null}。
->>>>>>> e755b208
+   * Returns the editor area (text, gutter, folding outline and so on) in which the specified mouse event occurred.
+   *
+   * @param e the mouse event for which the area is requested.
+   * @return the editor area, or {@code null} if the event occurred over an unknown area.
    */
   @Nullable EditorMouseEventArea getMouseEventArea(@NotNull MouseEvent e);
 
   /**
-<<<<<<< HEAD
+   * 设置标题组件
+   * <br/>
+   * 为此文本编辑器设置标题组件。请注意，这用于文本查找功能，因此一旦用户按下 Ctrl+F，您的组件很可能会被重置。
    * Set up a header component for this text editor.
    * <p>
    * Please note that this is used for the textual find feature,
    * so your component will most probably be reset once the user presses Ctrl+F.
-   *
-   * @param header a component to set up as the header for this text editor, or {@code null} to remove existing one.
-   */
-  void setHeaderComponent(@Nullable JComponent header);
-
-  /** Returns whether the editor has an active header component set up by {@link #setHeaderComponent(JComponent)}. */
-  boolean hasHeaderComponent();
-
-  /** @return the component set by {@link #setHeaderComponent(JComponent)}, or {@code null} if no header is currently installed. */
-=======
-   * 设置标题组件
-   * <br/>
-   * 为此文本编辑器设置标题组件。请注意，这用于文本查找功能，因此一旦用户按下 Ctrl+F，您的组件很可能会被重置。
-   * Set up a header component for this text editor. Please note this is used for textual find feature so your component will most
-   * probably will be reset once the user presses Ctrl+F.
    *<br/>
    * 要设置为此文本编辑器的标题的组件或 {@code null} 以删除现有的组件。
-   * @param header a component to setup as header for this text editor or {@code null} to remove existing one.
+   * @param header a component to set up as the header for this text editor, or {@code null} to remove existing one.
    */
   void setHeaderComponent(@Nullable JComponent header);
 
@@ -701,7 +583,6 @@
    * 如果当前没有安装标头，则由 {@link setHeaderComponent(JComponent)} 或 {@code null} 设置的组件。
    * @return a component set by {@link #setHeaderComponent(JComponent)} or {@code null} if no header currently installed.
    */
->>>>>>> e755b208
   @Nullable JComponent getHeaderComponent();
 
   /**
@@ -710,14 +591,11 @@
    */
   @NotNull IndentsModel getIndentsModel();
 
-<<<<<<< HEAD
-  /** Returns the inlay model, which allows adding custom visual elements to the editor's representation. */
-=======
   /**
    * 获取镶嵌模型
    * @return
    */
->>>>>>> e755b208
+  /** Returns the inlay model, which allows adding custom visual elements to the editor's representation. */
   @NotNull InlayModel getInlayModel();
 
   /**
@@ -735,18 +613,13 @@
   }
 
   /**
-<<<<<<< HEAD
+   * 获得上升
+   * <br/>
+   * 视线顶部（相应坐标由 {@link visualLineToY(int)}、{@link visualPositionToXY(VisualPosition)} 等返回）和该视线中文本的基线之间的垂直距离，以像素为单位。
    * The vertical distance, in pixels, between the top of the visual line
    * and the baseline of the text in that visual line.
    * <p>
    * To get the top of the visual line, see {@link #visualLineToY(int)}, {@link #visualPositionToXY(VisualPosition)}, etc.
-=======
-   * 获得上升
-   * <br/>
-   * 视线顶部（相应坐标由 {@link visualLineToY(int)}、{@link visualPositionToXY(VisualPosition)} 等返回）和该视线中文本的基线之间的垂直距离，以像素为单位。
-   * Vertical distance, in pixels, between the top of visual line (corresponding coordinate is returned by {@link #visualLineToY(int)},
-   * {@link #visualPositionToXY(VisualPosition)}, etc) and baseline of text in that visual line.
->>>>>>> e755b208
    */
   default int getAscent() {
     // The actual implementation in EditorImpl is a bit more complex, but this gives an idea of how it's constructed.
