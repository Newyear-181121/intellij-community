// Copyright 2000-2023 JetBrains s.r.o. and contributors. Use of this source code is governed by the Apache 2.0 license.
package com.intellij.openapi.editor;

import com.intellij.openapi.Disposable;
import com.intellij.openapi.application.Application;
import com.intellij.openapi.util.NlsSafe;
import com.intellij.openapi.util.TextRange;
import com.intellij.openapi.util.UserDataHolderEx;
import org.jetbrains.annotations.ApiStatus;
import org.jetbrains.annotations.NotNull;
import org.jetbrains.annotations.Nullable;

/**
 * 表示编辑器中的特定插入符号实例。提供查询和修改插入符号位置和插入符号关联选择的方法。
 * 该接口的实例应该是从CaretModel实例中获取的，而不是显式创建的。
 * <br/>
 * Represents a specific caret instance in the editor.
 * Provides methods to query and modify caret position and caret's associated selection.
 * <p>
 * Instances of this interface are supposed to be obtained from {@link CaretModel} instance, and not created explicitly.
 */
@ApiStatus.NonExtendable
public interface Caret extends UserDataHolderEx, Disposable {
  /** Returns the editor to which this caret belongs. */
  @NotNull Editor getEditor();

  /** Returns the model of which this caret is a part. */
  @NotNull CaretModel getCaretModel();

  /**
<<<<<<< HEAD
   * Tells whether this caret is valid, i.e., recognized by the caret model currently.
   * A caret is valid from its creation until it is removed from its caret model.
=======
   * 告诉这个插入符号是否有效，即当前是否被插入符号模型识别。插入符号自创建以来一直有效，直到从插入符号模型中删除为止。
   * <br/>
   * Tells whether this caret is valid, i.e. recognized by the caret model currently. Caret is valid since its creation till its
   * removal from caret model.
>>>>>>> e755b208
   *
   * @see CaretModel#addCaret(VisualPosition)
   * @see CaretModel#removeCaret(Caret)
   */
  boolean isValid();

  /**
   * Moves the caret by the specified number of lines and/or columns.
   *
   * @param columnShift    the number of columns to move the caret by.
   * @param lineShift      the number of lines to move the caret by.
   * @param withSelection  if true, the caret move should extend the selection in the document.
   * @param scrollToCaret  if true, the document should be scrolled so that the caret is visible after the move.
   */
  void moveCaretRelatively(int columnShift,
                           int lineShift,
                           boolean withSelection,
                           boolean scrollToCaret);

  /**
   * Moves the caret to the specified logical position.
   * If corresponding position is in the folded region currently, the region will be expanded.
   *
   * @param pos the position to move to.
   */
  void moveToLogicalPosition(@NotNull LogicalPosition pos);

  /**
   * Moves the caret to the specified visual position.
   *
   * @param pos the position to move to.
   */
  void moveToVisualPosition(@NotNull VisualPosition pos);

  /**
   * Shorthand for calling {@link #moveToOffset(int, boolean)} with {@code 'false'} as a second argument.
   *
   * @param offset      the offset to move to
   */
  void moveToOffset(int offset);

  /**
   * Moves the caret to the specified offset in the document.
   * If corresponding position is in the folded region currently, the region will be expanded.
   *
   * @param offset                  the offset to move to.
   * @param locateBeforeSoftWrap    there is a possible case that there is a soft wrap at the given offset, hence, the same offset
   *                                corresponds to two different visual positions - just before soft wrap and just after soft wrap.
   *                                We may want to clearly indicate where to put the caret then. Given parameter allows to do that.
   *                                <b>Note:</b> it's ignored if there is no soft wrap at the given offset
   */
  void moveToOffset(int offset, boolean locateBeforeSoftWrap);

  /**
   * Tells whether caret is in consistent state currently. This might not be the case during document update, but client code can
   * observe such a state only in specific circumstances. So unless you're implementing very low-level editor logic (involving
   * {@code PrioritizedDocumentListener}), you don't need this method - you'll only see it return {@code true}.
   */
  boolean isUpToDate();

  /**
   * Returns the logical position of the caret.
   */
  @NotNull
  LogicalPosition getLogicalPosition();

  /**
   * Returns the visual position of the caret.
   */
  @NotNull
  VisualPosition getVisualPosition();

  /**
   * Returns the offset of the caret in the document. Returns 0 for a disposed (invalid) caret.
   * Must be called from inside read action (see {@link Application#runReadAction(Runnable)})
   *
   * @see #isValid()
   */
  int getOffset();

  /**
   * Returns the document offset for the start of the visual line where caret is located
   */
  int getVisualLineStart();

  /**
   * Returns the document offset that points to the first symbol shown at the next visual line after the one with caret on it
   */
  int getVisualLineEnd();

  /**
   * Returns the start offset in the document of the selected text range, or the caret
   * position if there is currently no selection.
   * Must be called from inside read action (see {@link Application#runReadAction(Runnable)})
   *
   * @see #getSelectionRange()
   */
  int getSelectionStart();

  /**
   * Returns the object that encapsulates information about visual position of selected text start if any
   * Must be called from inside read action (see {@link Application#runReadAction(Runnable)})
   */
  @NotNull
  VisualPosition getSelectionStartPosition();

  /**
   * Returns the end offset in the document of the selected text range, or the caret
   * position if there is currently no selection.
   * Must be called from inside read action (see {@link Application#runReadAction(Runnable)})
   *
   * @see #getSelectionRange()
   */
  int getSelectionEnd();

  /**
   * Returns the object that encapsulates information about visual position of selected text end if any.
   * Must be called from inside read action (see {@link Application#runReadAction(Runnable)})
   */
  @NotNull
  VisualPosition getSelectionEndPosition();

  /**
   * Returns the text selected in the editor or null if there is currently no selection.
   * Must be called from inside read action (see {@link Application#runReadAction(Runnable)})
   */
  @Nullable
  @NlsSafe String getSelectedText();

  /**
   * Returns the offset from which the user started to extend the selection (the selection start
   * if the selection was extended in forward direction, or the selection end if it was
   * extended backward), or the caret offset if there is currently no selection.
   * Must be called from inside read action (see {@link Application#runReadAction(Runnable)})
   */
  int getLeadSelectionOffset();

  /**
   * Returns the object that encapsulates information about visual position from which the user
   * started to extend the selection if any.
   * Must be called from inside read action (see {@link Application#runReadAction(Runnable)})
   */
  @NotNull
  VisualPosition getLeadSelectionPosition();

  /**
   * Returns true if a range of text is currently selected, false otherwise.
   * Must be called from inside read action (see {@link Application#runReadAction(Runnable)})
   */
  boolean hasSelection();

  /**
   * Returns current selection, or empty range at caret offset if no selection exists.
   * Must be called from inside read action (see {@link Application#runReadAction(Runnable)}).
   * This method is preferable because the most implementations are thread-safe, so the returned range is always consistent, whereas
   * the more conventional {@code TextRange.create(getSelectionStart(), getSelectionEnd())} could return inconsistent range when the selection
   * changed between {@link #getSelectionStart()} and {@link #getSelectionEnd()} calls.
   * @see #getSelectionStart()
   * @see #getSelectionEnd()
   */
  @NotNull
  default TextRange getSelectionRange() {
    return TextRange.create(getSelectionStart(), getSelectionEnd());
  }

  /**
   * Selects the specified range of text.
   * <p>
   * System selection will be updated, if such feature is supported by current editor.
   *
   * @param startOffset the start offset of the text range to select.
   * @param endOffset   the end offset of the text range to select.
   */
  void setSelection(int startOffset, int endOffset);

  /**
   * Selects the specified range of text.
   *
   * @param startOffset the start offset of the text range to select.
   * @param endOffset   the end offset of the text range to select.
   * @param updateSystemSelection whether system selection should be updated (might not have any effect if current editor doesn't support such a feature)
   */
  void setSelection(int startOffset, int endOffset, boolean updateSystemSelection);

  /**
   * Selects target range providing information about visual boundary of selection end.
   * <p/>
   * That is the case for soft wraps-aware processing where the whole soft wraps virtual space is matched to the same offset.
   * <p/>
   * Also, in column mode this method allows to create selection spanning virtual space after the line end.
   * <p>
   * System selection will be updated, if such feature is supported by current editor.
   *
   * @param startOffset     start selection offset
   * @param endPosition     end visual position of the text range to select ({@code null} argument means that
   *                        no specific visual position should be used)
   * @param endOffset       end selection offset
   */
  void setSelection(int startOffset, @Nullable VisualPosition endPosition, int endOffset);

  /**
   * Selects target range based on its visual boundaries.
   * <p/>
   * That is the case for soft wraps-aware processing where the whole soft wraps virtual space is matched to the same offset.
   * <p/>
   * Also, in column mode this method allows to create selection spanning virtual space after the line end.
   * <p>
   * System selection will be updated, if such feature is supported by current editor.
   *
   * @param startPosition   start visual position of the text range to select ({@code null} argument means that
   *                        no specific visual position should be used)
   * @param endPosition     end visual position of the text range to select ({@code null} argument means that
   *                        no specific visual position should be used)
   * @param startOffset     start selection offset
   * @param endOffset       end selection offset
   */
  void setSelection(@Nullable VisualPosition startPosition, int startOffset, @Nullable VisualPosition endPosition, int endOffset);

  /**
   * Selects target range based on its visual boundaries.
   * <p/>
   * That is the case for soft wraps-aware processing where the whole soft wraps virtual space is matched to the same offset.
   * <p/>
   * Also, in column mode this method allows to create selection spanning virtual space after the line end.
   *
   * @param startPosition   start visual position of the text range to select ({@code null} argument means that
   *                        no specific visual position should be used)
   * @param endPosition     end visual position of the text range to select ({@code null} argument means that
   *                        no specific visual position should be used)
   * @param startOffset     start selection offset
   * @param endOffset       end selection offset
   * @param updateSystemSelection whether system selection should be updated (might not have any effect if current editor doesn't support such a feature)
   */
  void setSelection(@Nullable VisualPosition startPosition, int startOffset, @Nullable VisualPosition endPosition, int endOffset, boolean updateSystemSelection);

  /**
   * Removes the selection in the editor.
   */
  void removeSelection();

  /**
   * Selects the entire line of text at the caret position.
   */
  void selectLineAtCaret();

  /**
   * Selects the entire word at the caret position, optionally using camel-case rules to
   * determine word boundaries.
   *
   * @param honorCamelWordsSettings if true and "Use CamelHumps words" is enabled,
   *                                upper-case letters within the word are considered as
   *                                boundaries for the range of text to select.
   */
  void selectWordAtCaret(boolean honorCamelWordsSettings);

  /**
   * Clones the current caret and positions the new one right above or below the current one. If current caret has selection, corresponding
   * selection will be set for the new caret.
   *
   * @param above if {@code true}, new caret will be created at the previous line, if {@code false} - on the next line
   * @return newly created caret instance, or {@code null} if the caret cannot be created because it already exists at the new location
   * or maximum supported number of carets already exists in editor ({@link CaretModel#getMaxCaretCount()}).
   */
  @Nullable
  Caret clone(boolean above);

  /**
   * Returns {@code true} if caret is located in RTL text fragment. In that case visual column number is inversely related
   * to offset and logical column number in the vicinity of caret.
   */
  boolean isAtRtlLocation();

  /**
   * Returns {@code true} if caret is located at a boundary between different runs of bidirectional text.
   * This means that text fragments at different sides of the boundary are non-adjacent in logical order.
   * Caret can be located at any side of the boundary,
   * exact location can be determined from directionality flags of caret's logical and visual position
   * ({@link LogicalPosition#leansForward} and {@link VisualPosition#leansRight}).
   */
  boolean isAtBidiRunBoundary();

  /**
   * Returns visual attributes currently set for the caret.
   *
   * @see #setVisualAttributes(CaretVisualAttributes)
   */
  @NotNull
  CaretVisualAttributes getVisualAttributes();

  /**
   * Sets caret's current visual attributes. This can have no effect if editor doesn't support changing caret's visual appearance.
   *
   * @see #getVisualAttributes()
   */
  void setVisualAttributes(@NotNull CaretVisualAttributes attributes);
}<|MERGE_RESOLUTION|>--- conflicted
+++ resolved
@@ -28,15 +28,10 @@
   @NotNull CaretModel getCaretModel();
 
   /**
-<<<<<<< HEAD
+   * 告诉这个插入符号是否有效，即当前是否被插入符号模型识别。插入符号自创建以来一直有效，直到从插入符号模型中删除为止。
+   * <br/>
    * Tells whether this caret is valid, i.e., recognized by the caret model currently.
    * A caret is valid from its creation until it is removed from its caret model.
-=======
-   * 告诉这个插入符号是否有效，即当前是否被插入符号模型识别。插入符号自创建以来一直有效，直到从插入符号模型中删除为止。
-   * <br/>
-   * Tells whether this caret is valid, i.e. recognized by the caret model currently. Caret is valid since its creation till its
-   * removal from caret model.
->>>>>>> e755b208
    *
    * @see CaretModel#addCaret(VisualPosition)
    * @see CaretModel#removeCaret(Caret)
