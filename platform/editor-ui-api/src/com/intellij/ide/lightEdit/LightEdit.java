--- conflicted
+++ resolved
@@ -9,13 +9,9 @@
 import org.jetbrains.annotations.Nullable;
 
 /**
-<<<<<<< HEAD
- * A wrapping class around {@link LightEditService} methods.
-=======
  * 亮度编辑
  * 一个围绕 {@code LightEditService} 方法的包装类。
- * A wrapping class around {@code LightEditService} methods.
->>>>>>> e755b208
+ * A wrapping class around {@link LightEditService} methods.
  */
 public final class LightEdit {
   private LightEdit() {
