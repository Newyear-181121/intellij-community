// Copyright 2000-2023 JetBrains s.r.o. and contributors. Use of this source code is governed by the Apache 2.0 license.
package com.intellij.openapi.editor;

import com.intellij.openapi.editor.markup.EffectType;
import com.intellij.openapi.editor.markup.TextAttributes;
import org.intellij.lang.annotations.JdkConstants;
import org.jetbrains.annotations.Nls;
import org.jetbrains.annotations.NotNull;
import org.jetbrains.annotations.Nullable;

import java.awt.*;

/**
<<<<<<< HEAD
 * Adds informational text to the end of a line in a text editor.
 *
=======
 * 行扩展信息
>>>>>>> e755b208
 * @author Konstantin Bulenkov
 */
public class LineExtensionInfo {
  @NotNull private final @Nls String myText;
  @Nullable private final Color myColor;
  @Nullable private final EffectType myEffectType;
  @Nullable private final Color myEffectColor;
  @Nullable private final Color myBgColor;
  @JdkConstants.FontStyle private final int myFontType;

  public LineExtensionInfo(@NotNull @Nls String text,
                           @Nullable Color color,
                           @Nullable EffectType effectType,
                           @Nullable Color effectColor,
                           @JdkConstants.FontStyle int fontType) {
    myText = text;
    myColor = color;
    myEffectType = effectType;
    myEffectColor = effectColor;
    myFontType = fontType;
    myBgColor = null;
  }

  public LineExtensionInfo(@NotNull @Nls String text, @NotNull TextAttributes attr) {
    myText = text;
    myColor = attr.getForegroundColor();
    myEffectType = attr.getEffectType();
    myEffectColor = attr.getEffectColor();
    myFontType = attr.getFontType();
    myBgColor = attr.getBackgroundColor();
  }

  @NotNull
  public @Nls String getText() {
    return myText;
  }

  @Nullable
  public Color getColor() {
    return myColor;
  }

  @Nullable
  public Color getBgColor() {
    return myBgColor;
  }

  @Nullable
  public EffectType getEffectType() {
    return myEffectType;
  }

  @Nullable
  public Color getEffectColor() {
    return myEffectColor;
  }

  @JdkConstants.FontStyle
  public int getFontType() {
    return myFontType;
  }
}<|MERGE_RESOLUTION|>--- conflicted
+++ resolved
@@ -11,12 +11,9 @@
 import java.awt.*;
 
 /**
-<<<<<<< HEAD
  * Adds informational text to the end of a line in a text editor.
  *
-=======
  * 行扩展信息
->>>>>>> e755b208
  * @author Konstantin Bulenkov
  */
 public class LineExtensionInfo {
