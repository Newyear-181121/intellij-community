--- conflicted
+++ resolved
@@ -11,18 +11,13 @@
 import java.util.function.IntFunction;
 
 /**
-<<<<<<< HEAD
+ * 编辑器行绘制器
+ * <br/>
  * An implementation of this extension point can draw additional text fragments
  * after the end of a line in a file editor.
  * <p>
  * If you need to do this in a particular {@link Editor} instance,
  * use {@link com.intellij.openapi.editor.ex.EditorEx#registerLineExtensionPainter(IntFunction)} instead.
-=======
- * 编辑器行绘制器
- * <br/>
- * Register implementation of this extension point to draw additional text fragments after end of a line in a file editor. If you need to do
- * this in a particular {@link Editor} instance use {@link com.intellij.openapi.editor.ex.EditorEx#registerLineExtensionPainter(IntFunction)} instead.
->>>>>>> e755b208
  *
  * @author Konstantin Bulenkov
  */
