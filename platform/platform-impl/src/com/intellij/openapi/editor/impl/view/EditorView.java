--- conflicted
+++ resolved
@@ -316,16 +316,11 @@
     myPainter.repaintCarets();
   }
 
-<<<<<<< HEAD
-  public @NotNull Dimension getPreferredSize() {
-=======
   /**
    *
    * @return 首选大小
    */
-  @NotNull
-  public Dimension getPreferredSize() {
->>>>>>> e755b208
+  public @NotNull Dimension getPreferredSize() {
     assertIsDispatchThread();
     assert !myEditor.isPurePaintingMode();
     myEditor.getSoftWrapModel().prepareToMapping();
