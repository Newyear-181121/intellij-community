--- conflicted
+++ resolved
@@ -8,12 +8,8 @@
 import com.intellij.ide.lightEdit.LightEdit;
 import com.intellij.ide.lightEdit.LightEditCompatible;
 import com.intellij.ide.ui.UISettings;
-<<<<<<< HEAD
 import com.intellij.ide.ui.UISettingsUtils;
 import com.intellij.ide.ui.laf.MouseDragSelectionEventHandler;
-=======
-import com.intellij.idea.StartUtils;
->>>>>>> e755b208
 import com.intellij.internal.statistic.service.fus.collectors.UIEventLogger;
 import com.intellij.openapi.Disposable;
 import com.intellij.openapi.actionSystem.*;
@@ -195,18 +191,14 @@
    */
   @SuppressWarnings("WeakerAccess")
   public static final Key<Boolean> DISABLE_CARET_POSITION_KEEPING = Key.create("editor.disable.caret.position.keeping");
-<<<<<<< HEAD
+  /**
+   * 禁用插入空格的插入符号移位
+   */
   public static final Key<Boolean> DISABLE_CARET_SHIFT_ON_WHITESPACE_INSERTION =
     Key.create("editor.disable.caret.shift.on.whitespace.insertion");
-=======
-  /**
-   * 禁用插入空格的插入符号移位
-   */
-  public static final Key<Boolean> DISABLE_CARET_SHIFT_ON_WHITESPACE_INSERTION = Key.create("editor.disable.caret.shift.on.whitespace.insertion");
   /**
    * 三次单击时的荣誉骆驼驼峰
    */
->>>>>>> e755b208
   private static final boolean HONOR_CAMEL_HUMPS_ON_TRIPLE_CLICK =
     Boolean.parseBoolean(System.getProperty("idea.honor.camel.humps.on.triple.click"));
   /**
@@ -217,40 +209,30 @@
    * 初始化
    */
   private static final Key<Boolean> INITIALIZED = Key.create("editor.is.fully.initialized");
-<<<<<<< HEAD
+  /**
+   * 我的文档
+   */
   private final @NotNull DocumentEx myDocument;
-=======
-  /**
-   * 我的文档
-   */
-  @NotNull private final DocumentEx myDocument;
->>>>>>> e755b208
 
   /**
    * 我的面板
    */
   private final JPanel myPanel;
-<<<<<<< HEAD
+  /**
+   * 滚动窗格
+   */
   private final @NotNull JScrollPane myScrollPane;
+  /**
+   * 我的编辑器组件
+   */
   private final @NotNull EditorComponentImpl myEditorComponent;
+  /**
+   * 编辑器 装订线 组件
+   */
   private final @NotNull EditorGutterComponentImpl myGutterComponent;
-=======
-  /**
-   * 滚动窗格
-   */
-  @NotNull private final JScrollPane myScrollPane;
-  /**
-   * 我的编辑器组件
-   */
-  @NotNull private final EditorComponentImpl myEditorComponent;
-  /**
-   * 编辑器 装订线 组件
-   */
-  @NotNull private final EditorGutterComponentImpl myGutterComponent;
   /**
    * 我的可追踪一次性用品
    */
->>>>>>> e755b208
   private final TraceableDisposable myTraceableDisposable = new TraceableDisposable(true);
   /**
    * 焦点模式模型
@@ -310,27 +292,19 @@
    * 我的命令处理器
    */
   private final CommandProcessor myCommandProcessor;
-<<<<<<< HEAD
+  /**
+   * 我的垂直滚动条
+   */
   private final @NotNull MyScrollBar myVerticalScrollBar;
-=======
-  /**
-   * 我的垂直滚动条
-   */
-  @NotNull private final MyScrollBar myVerticalScrollBar;
->>>>>>> e755b208
 
   /**
    * 我的鼠标监听器列表
    */
   private final List<EditorMouseListener> myMouseListeners = ContainerUtil.createLockFreeCopyOnWriteList();
-<<<<<<< HEAD
+  /**
+   * 我的鼠标运动监听器列表
+   */
   private final @NotNull List<EditorMouseMotionListener> myMouseMotionListeners = ContainerUtil.createLockFreeCopyOnWriteList();
-=======
-  /**
-   * 我的鼠标运动监听器列表
-   */
-  @NotNull private final List<EditorMouseMotionListener> myMouseMotionListeners = ContainerUtil.createLockFreeCopyOnWriteList();
->>>>>>> e755b208
 
   /**
    * 输入模式
@@ -338,45 +312,33 @@
    */
   private boolean myIsInsertMode = true;
 
-<<<<<<< HEAD
+  /**
+   * 我的插入符号光标
+   */
   private final @NotNull CaretCursor myCaretCursor;
+  /**
+   * 我的滚动计时器
+   */
   private final ScrollingTimer myScrollingTimer = new ScrollingTimer();
 
+  /**
+   * 我的设置
+   */
   private final @NotNull SettingsImpl mySettings;
-=======
-  /**
-   * 我的插入符号光标
-   */
-  @NotNull private final CaretCursor myCaretCursor;
-  /**
-   * 我的滚动计时器
-   */
-  private final ScrollingTimer myScrollingTimer = new ScrollingTimer();
-
-  /**
-   * 我的设置
-   */
-  @NotNull private final SettingsImpl mySettings;
->>>>>>> e755b208
 
   /**
    * 发行了
    */
   private boolean isReleased;
 
-<<<<<<< HEAD
+  /**
+   * 我的鼠标按下事件
+   */
   private @Nullable MouseEvent myMousePressedEvent;
+  /**
+   * 我的鼠标移动事件
+   */
   private @Nullable MouseEvent myMouseMovedEvent;
-=======
-  /**
-   * 我的鼠标按下事件
-   */
-  @Nullable private MouseEvent myMousePressedEvent;
-  /**
-   * 我的鼠标移动事件
-   */
-  @Nullable private MouseEvent myMouseMovedEvent;
->>>>>>> e755b208
 
   /**
    * 我的鼠标监听器
@@ -391,21 +353,15 @@
    * 保存有关按下鼠标的区域的信息。
    * Holds information about area where mouse was pressed.
    */
-<<<<<<< HEAD
   private @Nullable EditorMouseEventArea myMousePressArea;
+  /**
+   * 我保存的选择开始
+   */
   private int mySavedSelectionStart = -1;
+  /**
+   * 我保存的选择结束
+   */
   private int mySavedSelectionEnd = -1;
-=======
-  @Nullable private EditorMouseEventArea myMousePressArea;
-  /**
-   * 我保存的选择开始
-   */
-  private int mySavedSelectionStart = -1;
-  /**
-   * 我保存的选择结束
-   */
-  private int mySavedSelectionEnd   = -1;
->>>>>>> e755b208
 
   /**
    * 属性变化支持
@@ -416,93 +372,70 @@
    */
   private MyEditable myEditable;
 
-<<<<<<< HEAD
+  /**
+   * 编辑器配色方案
+   */
   private @NotNull EditorColorsScheme myScheme;
+  /**
+   * 我是查看器
+   */
   private boolean myIsViewer;
+  /**
+   * 我的选择模型
+   */
   private final @NotNull SelectionModelImpl mySelectionModel;
+  /**
+   * 编辑器标记模型
+   */
   private final @NotNull EditorMarkupModelImpl myMarkupModel;
+  /**
+   * 编辑器过滤标记模型
+   */
   private final @NotNull EditorFilteringMarkupModelEx myDocumentMarkupModel;
+  /**
+   * 标记模型监听器
+   */
   private final @NotNull MarkupModelListener myMarkupModelListener;
+  /**
+   * 高亮监听器列表
+   */
   private final @NotNull List<HighlighterListener> myHighlighterListeners = ContainerUtil.createLockFreeCopyOnWriteList();
 
+  /**
+   * 折叠模型
+   */
   private final @NotNull FoldingModelImpl myFoldingModel;
+  /**
+   * 滚动模型实现
+   */
   private final @NotNull ScrollingModelImpl myScrollingModel;
+  /**
+   * 插入符号模型实现
+   */
   private final @NotNull CaretModelImpl myCaretModel;
+  /**
+   * 软包装模型实施
+   */
   private final @NotNull SoftWrapModelImpl mySoftWrapModel;
+  /**
+   * 镶嵌模型实施
+   */
   private final @NotNull InlayModelImpl myInlayModel;
 
+  /**
+   * 重绘光标命令，  我们的插入符号闪烁命令
+   */
   private static final @NotNull RepaintCursorCommand ourCaretBlinkingCommand = new RepaintCursorCommand();
-=======
-  /**
-   * 编辑器配色方案
-   */
-  @NotNull
-  private EditorColorsScheme myScheme;
-  /**
-   * 我是查看器
-   */
-  private boolean myIsViewer;
-  /**
-   * 我的选择模型
-   */
-  @NotNull private final SelectionModelImpl mySelectionModel;
-  /**
-   * 编辑器标记模型
-   */
-  @NotNull private final EditorMarkupModelImpl myMarkupModel;
-  /**
-   * 编辑器过滤标记模型
-   */
-  @NotNull private final EditorFilteringMarkupModelEx myDocumentMarkupModel;
-  /**
-   * 标记模型监听器
-   */
-  @NotNull private final MarkupModelListener myMarkupModelListener;
-  /**
-   * 高亮监听器列表
-   */
-  @NotNull private final List<HighlighterListener> myHighlighterListeners = ContainerUtil.createLockFreeCopyOnWriteList();
-
-  /**
-   * 折叠模型
-   */
-  @NotNull private final FoldingModelImpl myFoldingModel;
-  /**
-   * 滚动模型实现
-   */
-  @NotNull private final ScrollingModelImpl myScrollingModel;
-  /**
-   * 插入符号模型实现
-   */
-  @NotNull private final CaretModelImpl myCaretModel;
-  /**
-   * 软包装模型实施
-   */
-  @NotNull private final SoftWrapModelImpl mySoftWrapModel;
-  /**
-   * 镶嵌模型实施
-   */
-  @NotNull private final InlayModelImpl myInlayModel;
-
-  /**
-   * 重绘光标命令，  我们的插入符号闪烁命令
-   */
-  @NotNull private static final RepaintCursorCommand ourCaretBlinkingCommand = new RepaintCursorCommand();
->>>>>>> e755b208
 
   /**
    * 我的鼠标选择状态
    */
   @MouseSelectionState
   private int myMouseSelectionState;
-<<<<<<< HEAD
+  /**
+   * 我的鼠标选择区域
+   */
   private @Nullable FoldRegion myMouseSelectedRegion;
-=======
-  /**
-   * 我的鼠标选择区域
-   */
-  @Nullable private FoldRegion myMouseSelectedRegion;
->>>>>>> e755b208
 
   /**
    * 我的水平文本对齐， 默认文字左对齐
@@ -540,14 +473,10 @@
    * 滚动条方向， 常量定义， 左，右
    */
   @MagicConstant(intValues = {VERTICAL_SCROLLBAR_LEFT, VERTICAL_SCROLLBAR_RIGHT})
-<<<<<<< HEAD
   private int myScrollBarOrientation;
-=======
-  private int         myScrollBarOrientation;
   /**
    * 我在鼠标按下时保持选择
    */
->>>>>>> e755b208
   private boolean myKeepSelectionOnMousePress;
 
   /**
@@ -572,18 +501,13 @@
    */
   private int myRangeToRepaintEnd;
 
-<<<<<<< HEAD
+  /**
+   * 我的项目
+   */
   private final @Nullable Project myProject;
-=======
-  /**
-   * 我的项目
-   */
-  @Nullable
-  private final Project myProject;
   /**
    * 我的鼠标选择更改时间戳
    */
->>>>>>> e755b208
   private long myMouseSelectionChangeTimestamp;
   /**
    * 我为 DND Undo Hack 保存的插入符号偏移量
@@ -606,16 +530,14 @@
    * 我是单线模式
    */
   private boolean myIsOneLineMode;
-<<<<<<< HEAD
   private final MouseDragSelectionEventHandler mouseDragHandler = new MouseDragSelectionEventHandler(e -> {
     processMouseDragged(e);
     return Unit.INSTANCE;
   });
-=======
+
   /**
    * 我是渲染器模式
    */
->>>>>>> e755b208
   private boolean myIsRendererMode;
   /**
    * 我的虚拟文件
@@ -625,19 +547,14 @@
    * 我是列模式
    */
   private boolean myIsColumnMode;
-<<<<<<< HEAD
+  /**
+   * 我的强迫背景
+   */
   private @Nullable Color myForcedBackground;
+  /**
+   * 我的首选尺寸
+   */
   private @Nullable Dimension myPreferredSize;
-=======
-  /**
-   * 我的强迫背景
-   */
-  @Nullable private Color myForcedBackground;
-  /**
-   * 我的首选尺寸
-   */
-  @Nullable private Dimension myPreferredSize;
->>>>>>> e755b208
 
   /**
    * 我的鼠标选择状态警报
@@ -665,24 +582,18 @@
    */
   private boolean myDragStarted;
 
-<<<<<<< HEAD
+  /**
+   * 我的标题面板
+   */
   private final @NotNull JPanel myHeaderPanel;
 
+  /**
+   * 我的初始鼠标事件
+   */
   private @Nullable MouseEvent myInitialMouseEvent;
-=======
-  /**
-   * 我的标题面板
-   */
-  @NotNull private final JPanel myHeaderPanel;
-
-  /**
-   * 我的初始鼠标事件
-   */
-  @Nullable private MouseEvent myInitialMouseEvent;
   /**
    * 是否忽略 鼠标事件 连续初始化
    */
->>>>>>> e755b208
   private boolean myIgnoreMouseEventsConsecutiveToInitial;
 
   /**
@@ -695,30 +606,22 @@
    */
   private Predicate<? super RangeHighlighter> myHighlightingFilter;
 
-<<<<<<< HEAD
+  /**
+   * 我的缩进模型
+   */
   private final @NotNull IndentsModel myIndentsModel;
 
+  /**
+   * 我的占位符文本（字符序列）
+   */
   private @Nullable CharSequence myPlaceholderText;
+  /**
+   * 我的占位符属性,(文本属性)
+   */
   private @Nullable TextAttributes myPlaceholderAttributes;
-=======
-  /**
-   * 我的缩进模型
-   */
-  @NotNull private final IndentsModel myIndentsModel;
-
-  /**
-   * 我的占位符文本（字符序列）
-   */
-  @Nullable
-  private CharSequence myPlaceholderText;
-  /**
-   * 我的占位符属性,(文本属性)
-   */
-  @Nullable private TextAttributes myPlaceholderAttributes;
   /**
    * 聚焦时我的显示占位符
    */
->>>>>>> e755b208
   private boolean myShowPlaceholderWhenFocused;
 
   /**
@@ -760,14 +663,11 @@
    * 我最后一次鼠标按下的位置
    */
   LogicalPosition myLastMousePressedLocation;
-<<<<<<< HEAD
 
   Point myLastMousePressedPoint;
-=======
   /**
    * 我的目标多选位置
    */
->>>>>>> e755b208
   private VisualPosition myTargetMultiSelectionPosition;
   /**
    * 我的多项选择正在进行中
@@ -888,21 +788,14 @@
    */
   private boolean myScrollingToCaret;
 
-<<<<<<< HEAD
   EditorImpl(@NotNull Document document, boolean viewer, @Nullable Project project, @NotNull EditorKind kind, @Nullable VirtualFile file) {
-    assertIsDispatchThread();
-    myProject = project;
-    myDocument = (DocumentEx)document;
-    myVirtualFile = file;
-=======
-  EditorImpl(@NotNull Document document, boolean viewer, @Nullable Project project, @NotNull EditorKind kind) {
     StartUtils.log(true, "初始化编辑器！", document, viewer, project, kind);
     // 断言是调度线程
      assertIsDispatchThread();
     myProject = project;
     myDocument = (DocumentEx)document;
+    myVirtualFile = file;
     // 创建绑定颜色方案代表
->>>>>>> e755b208
     myScheme = createBoundColorSchemeDelegate(null);
     // 我的滚动窗格， 方案初始化后创建 UI
     myScrollPane = new MyScrollPane(); // create UI after scheme initialization
@@ -1254,15 +1147,9 @@
     // 获取受影响区域结束偏移
     int end = MathUtil.clamp(highlighter.getAffectedAreaEndOffset(), 0, textLength);
 
-<<<<<<< HEAD
+    // 获取当前可访问线路，
     if (myGutterComponent.getCurrentAccessibleLine() != null &&
         AccessibleGutterLine.isAccessibleGutterElement(highlighter.getGutterIconRenderer())) {
-=======
-    // 获取当前可访问线路，
-    if (getGutterComponentEx().getCurrentAccessibleLine() != null &&
-        AccessibleGutterLine.isAccessibleGutterElement(highlighter.getGutterIconRenderer()))
-    {
->>>>>>> e755b208
       escapeGutterAccessibleLine(start, end);
     }
     int startLine = start == -1 ? 0 : myDocument.getLineNumber(start);
@@ -1322,9 +1209,9 @@
    * @param e
    */
   private void moveCaretIntoViewIfCoveredByToolWindowBelow(@NotNull VisibleAreaEvent e) {
-<<<<<<< HEAD
     ReadAction.run(() -> {
-      Rectangle oldRectangle = e.getOldRectangle();
+      StartUtils.log("编辑器的滚动模型记录");
+    Rectangle oldRectangle = e.getOldRectangle();
       Rectangle newRectangle = e.getNewRectangle();
       if (!myScrollingToCaret &&
           oldRectangle != null &&
@@ -1339,20 +1226,6 @@
             if (!isReleased) EditorUtil.runWithAnimationDisabled(this, () -> myScrollingModel.scrollToCaret(ScrollType.MAKE_VISIBLE));
           }, ModalityState.any());
         }
-=======
-    StartUtils.log("编辑器的滚动模型记录");
-    Rectangle oldRectangle = e.getOldRectangle();
-    Rectangle newRectangle = e.getNewRectangle();
-    if (!myScrollingToCaret &&
-        oldRectangle != null && oldRectangle.height != newRectangle.height && oldRectangle.y == newRectangle.y && newRectangle.height > 0) {
-      int caretY = myView.visualLineToY(myCaretModel.getVisualPosition().line);
-      if (caretY < oldRectangle.getMaxY() && caretY > newRectangle.getMaxY()) {
-        myScrollingToCaret = true;
-        ApplicationManager.getApplication().invokeLater(() -> {
-          myScrollingToCaret = false;
-          if (!isReleased) EditorUtil.runWithAnimationDisabled(this, () -> myScrollingModel.scrollToCaret(ScrollType.MAKE_VISIBLE));
-        }, ModalityState.any());
->>>>>>> e755b208
       }
     });
   }
@@ -3500,14 +3373,10 @@
      * 光标是否闪烁
      */
     private boolean myIsBlinkCaret = true;
-<<<<<<< HEAD
     private @Nullable EditorImpl myEditor;
-=======
-    @Nullable private EditorImpl myEditor;
     /**
      * 声明了一个线程
      */
->>>>>>> e755b208
     private ScheduledFuture<?> mySchedulerHandle;
 
     /**
@@ -5187,17 +5056,12 @@
     myUseEditorAntialiasing = value;
   }
 
-<<<<<<< HEAD
-  private @NotNull EditorMouseEvent createEditorMouseEvent(@NotNull MouseEvent e) {
-=======
   /**
    * 创建编辑器鼠标监听事件
    * @param e
    * @return
    */
-  @NotNull
-  private EditorMouseEvent createEditorMouseEvent(@NotNull MouseEvent e) {
->>>>>>> e755b208
+  private @NotNull EditorMouseEvent createEditorMouseEvent(@NotNull MouseEvent e) {
     Point point = e.getPoint();
     EditorMouseEventArea area = getMouseEventArea(e);
     boolean inEditingArea = area == EditorMouseEventArea.EDITING_AREA;
