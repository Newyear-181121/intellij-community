// Copyright 2000-2018 JetBrains s.r.o. Use of this source code is governed by the Apache 2.0 license that can be found in the LICENSE file.
package com.intellij.platform;

import com.intellij.ide.GeneralSettings;
import com.intellij.ide.IdeEventQueue;
import com.intellij.ide.impl.ProjectUtil;
import com.intellij.ide.util.PsiNavigationSupport;
import com.intellij.openapi.application.ApplicationManager;
import com.intellij.openapi.application.ModalityState;
import com.intellij.openapi.diagnostic.Logger;
import com.intellij.openapi.fileEditor.OpenFileDescriptor;
import com.intellij.openapi.module.Module;
import com.intellij.openapi.module.ModuleManager;
import com.intellij.openapi.project.DumbAwareRunnable;
import com.intellij.openapi.project.Project;
import com.intellij.openapi.project.ProjectManager;
import com.intellij.openapi.project.ex.ProjectManagerEx;
import com.intellij.openapi.roots.ContentEntry;
import com.intellij.openapi.roots.ModuleRootModificationUtil;
import com.intellij.openapi.startup.StartupManager;
import com.intellij.openapi.util.Ref;
import com.intellij.openapi.util.io.FileUtil;
import com.intellij.openapi.util.registry.Registry;
import com.intellij.openapi.vfs.LocalFileSystem;
import com.intellij.openapi.vfs.VfsUtilCore;
import com.intellij.openapi.vfs.VirtualFile;
import com.intellij.openapi.wm.impl.welcomeScreen.WelcomeFrame;
import com.intellij.projectImport.ProjectAttachProcessor;
import com.intellij.projectImport.ProjectOpenProcessor;
import com.intellij.projectImport.ProjectOpenedCallback;
import com.intellij.util.io.PathKt;
import org.jetbrains.annotations.NotNull;
import org.jetbrains.annotations.Nullable;

import javax.swing.*;
import java.io.File;
import java.io.IOException;
import java.nio.file.Path;
import java.nio.file.Paths;
import java.util.EnumSet;

/**
 * @author max
 */
public class PlatformProjectOpenProcessor extends ProjectOpenProcessor implements CommandLineProjectOpenProcessor {
  private static final Logger LOG = Logger.getInstance("#com.intellij.platform.PlatformProjectOpenProcessor");

  public enum Option {
    FORCE_NEW_FRAME, REOPEN, TEMP_PROJECT
  }

  public static PlatformProjectOpenProcessor getInstance() {
    PlatformProjectOpenProcessor projectOpenProcessor = getInstanceIfItExists();
    assert projectOpenProcessor != null;
    return projectOpenProcessor;
  }

  @Nullable
  public static PlatformProjectOpenProcessor getInstanceIfItExists() {
    for (ProjectOpenProcessor processor : EXTENSION_POINT_NAME.getExtensionList()) {
      if (processor instanceof PlatformProjectOpenProcessor) {
        return (PlatformProjectOpenProcessor)processor;
      }
    }
    return null;
  }

  @Override
  public boolean canOpenProject(final VirtualFile file) {
    return file.isDirectory();
  }

  @Override
  public boolean isProjectFile(VirtualFile file) {
    return false;
  }

  @Override
  public boolean lookForProjectsInDirectory() {
    return false;
  }

  @Nullable
  @Override
  public Project doOpenProject(@NotNull VirtualFile virtualFile, @Nullable Project projectToClose, boolean forceOpenInNewFrame) {
    EnumSet<Option> options = EnumSet.noneOf(Option.class);
    if (forceOpenInNewFrame) options.add(Option.FORCE_NEW_FRAME);
    return doOpenProject(virtualFile, projectToClose, -1, null, options);
  }

  @Override
  @Nullable
  public Project openProjectAndFile(@NotNull VirtualFile file, int line, boolean tempProject) {
    EnumSet<PlatformProjectOpenProcessor.Option> options = EnumSet.noneOf(PlatformProjectOpenProcessor.Option.class);
    if (tempProject) {
      options.add(PlatformProjectOpenProcessor.Option.TEMP_PROJECT);
      options.add(PlatformProjectOpenProcessor.Option.FORCE_NEW_FRAME);
    }

    return doOpenProject(file, null, line, null, options);
  }

  /** @deprecated use {@link #doOpenProject(VirtualFile, Project, int, ProjectOpenedCallback, EnumSet)} (to be removed in IDEA 2019) */
  @Deprecated
  public static Project doOpenProject(@NotNull VirtualFile virtualFile,
                                      Project projectToClose,
                                      boolean forceOpenInNewFrame,
                                      int line,
                                      @Nullable ProjectOpenedCallback callback,
                                      boolean isReopen) {
    EnumSet<Option> options = EnumSet.noneOf(Option.class);
    if (forceOpenInNewFrame) options.add(Option.FORCE_NEW_FRAME);
    if (isReopen) options.add(Option.REOPEN);
    return doOpenProject(virtualFile, projectToClose, line, callback, options);
  }

  @Nullable
  public static Project doOpenProject(@NotNull VirtualFile virtualFile,
                                      @Nullable Project projectToClose,
                                      int line,
                                      @Nullable ProjectOpenedCallback callback,
                                      @NotNull EnumSet<Option> options) {
    VirtualFile baseDir = virtualFile;
    boolean dummyProject = false;
    String dummyProjectName = null;
    boolean forceOpenInNewFrame = options.contains(Option.FORCE_NEW_FRAME);
    boolean isReopen = options.contains(Option.REOPEN);
    boolean tempProject = options.contains(Option.TEMP_PROJECT);

    if (!baseDir.isDirectory()) {
      if (tempProject) {
        baseDir = null;
      }
      else {
        baseDir = virtualFile.getParent();
        while (baseDir != null && !com.intellij.openapi.project.ProjectUtil.isProjectDirectoryExistsUsingIo(baseDir)) {
          baseDir = baseDir.getParent();
        }
      }
      if (baseDir == null) { // no reasonable directory -> create new temp one or use parent
        if (tempProject || Registry.is("ide.open.file.in.temp.project.dir")) {
          try {
            dummyProjectName = virtualFile.getName();
            File directory = FileUtil.createTempDirectory(dummyProjectName, null, true);
            baseDir = LocalFileSystem.getInstance().refreshAndFindFileByIoFile(directory);
            dummyProject = true;
          }
          catch (IOException ex) {
            LOG.error(ex);
          }
        }
        if (baseDir == null) {
          baseDir = virtualFile.getParent();
        }
      }
    }

    final Path projectDir = Paths.get(FileUtil.toSystemDependentName(baseDir.getPath()), Project.DIRECTORY_STORE_FOLDER);

    Project[] openProjects = ProjectManager.getInstance().getOpenProjects();
    if (!forceOpenInNewFrame && openProjects.length > 0) {
      if (projectToClose == null) {
        projectToClose = openProjects[openProjects.length - 1];
      }

<<<<<<< HEAD
      if (ApplicationManager.getApplication().isOnAir()) {
        if (!ProjectUtil.closeAndDispose(projectToClose)) return null;
      } else {if (ProjectAttachProcessor.canAttachToProject() && GeneralSettings.getInstance().getConfirmOpenNewProject() == GeneralSettings.OPEN_PROJECT_ASK) {
        final OpenOrAttachDialog dialog = new OpenOrAttachDialog(projectToClose, isReopen, isReopen ? "Reopen Project" : "Open Project");

        if (!dialog.showAndGet()) {
          return null;
        }
        if (dialog.isReplace()) {
          if (!ProjectUtil.closeAndDispose(projectToClose)) {return null;
        }
        }else if (dialog.isAttach()) {
          if (attachToProject(projectToClose, Paths.get(FileUtil.toSystemDependentName(baseDir.getPath())), callback)) {return null;
=======
      if (ProjectAttachProcessor.canAttachToProject() && GeneralSettings.getInstance().getConfirmOpenNewProject() == GeneralSettings.OPEN_PROJECT_ASK) {

        final int exitCode = ProjectUtil.confirmOpenOrAttachProject();

        if (exitCode == -1) {
          return null;
        }
        if (exitCode == GeneralSettings.OPEN_PROJECT_SAME_WINDOW) {
          if (!ProjectUtil.closeAndDispose(projectToClose)) {
            return null;
          }
        }
        else if (exitCode == GeneralSettings.OPEN_PROJECT_SAME_WINDOW_ATTACH) {
          if (attachToProject(projectToClose, Paths.get(FileUtil.toSystemDependentName(baseDir.getPath())), callback)) {
            return null;
          }
>>>>>>> a1e98120
        }
        // process all pending events that can interrupt focus flow
        // todo this can be removed after taming the focus beast
        IdeEventQueue.getInstance().flushQueue();
      }
      }else {
        int exitCode = ProjectUtil.confirmOpenNewProject(false);
        if (exitCode == GeneralSettings.OPEN_PROJECT_SAME_WINDOW) {
          if (!ProjectUtil.closeAndDispose(projectToClose)) {return null;
        }
        }else if (exitCode != GeneralSettings.OPEN_PROJECT_NEW_WINDOW) { // not in a new window
          return null;}
        }
      }
    }

    boolean runConfigurators = true;
    boolean newProject = false;
    ProjectManagerEx projectManager = ProjectManagerEx.getInstanceEx();
    Project project = null;
    if (PathKt.exists(projectDir)) {
      try {
        File baseDirIo = VfsUtilCore.virtualToIoFile(baseDir);
        for (ProjectOpenProcessor processor : ProjectOpenProcessor.EXTENSION_POINT_NAME.getExtensions()) {
          processor.refreshProjectFiles(baseDirIo);
        }

        project = projectManager.convertAndLoadProject(baseDir.getPath());

        if (project != null) {
          Module[] modules = ModuleManager.getInstance(project).getModules();
          if (modules.length > 0) {
            runConfigurators = false;
          }
        }
      }
      catch (Exception e) {
        LOG.error(e);
      }
    }
    else {
      project = projectManager.newProject(dummyProject ? dummyProjectName : baseDir.getName(), baseDir.getPath(), true, dummyProject);
      newProject = true;
    }

    if (project == null) {
      WelcomeFrame.showIfNoProjectOpened();
      return null;
    }

    ProjectBaseDirectory.getInstance(project).setBaseDir(baseDir);

    Module module = runConfigurators ? runDirectoryProjectConfigurators(baseDir, project) : ModuleManager.getInstance(project).getModules()[0];
    if (runConfigurators && dummyProject) { // add content root for chosen (single) file
      ModuleRootModificationUtil.updateModel(module, model -> {
        ContentEntry[] entries = model.getContentEntries();
        if (entries.length == 1) model.removeContentEntry(entries[0]); // remove custom content entry created for temp directory
        model.addContentEntry(virtualFile);
      });
    }

    if (newProject) {
      project.save();
    }

    if (!virtualFile.isDirectory()) {
      openFileFromCommandLine(project, virtualFile, line);
    }

    if (!projectManager.openProject(project)) {
      WelcomeFrame.showIfNoProjectOpened();
      return null;
    }

    if (callback != null) {
      callback.projectOpened(project, module);
    }

    return project;
  }

  public static Module runDirectoryProjectConfigurators(VirtualFile baseDir, Project project) {
    final Ref<Module> moduleRef = new Ref<>();
    for (DirectoryProjectConfigurator configurator: DirectoryProjectConfigurator.EP_NAME.getExtensionList()) {
      try {
        configurator.configureProject(project, baseDir, moduleRef);
      }
      catch (Exception e) {
        LOG.error(e);
      }
    }
    return moduleRef.get();
  }

  public static boolean attachToProject(Project project, @NotNull Path projectDir, ProjectOpenedCallback callback) {
    for (ProjectAttachProcessor processor : ProjectAttachProcessor.EP_NAME.getExtensionList()) {
      if (processor.attachToProject(project, projectDir, callback)) {
        return true;
      }
    }
    return false;
  }

  private static void openFileFromCommandLine(Project project, VirtualFile file, int line) {
    StartupManager.getInstance(project).registerPostStartupActivity(
      (DumbAwareRunnable)() -> ApplicationManager.getApplication().invokeLater(() -> {
        if (!project.isDisposed() && file.isValid()) {
          (line > 0 ? new OpenFileDescriptor(project, file, line - 1, 0) : PsiNavigationSupport.getInstance().createNavigatable(project, file, -1)).navigate(true);
        }
      }, ModalityState.NON_MODAL));
  }

  @Nullable
  @Override
  public Icon getIcon() {
    return null;
  }

  @Override
  public String getName() {
    return "text editor";
  }
}<|MERGE_RESOLUTION|>--- conflicted
+++ resolved
@@ -163,38 +163,18 @@
         projectToClose = openProjects[openProjects.length - 1];
       }
 
-<<<<<<< HEAD
       if (ApplicationManager.getApplication().isOnAir()) {
         if (!ProjectUtil.closeAndDispose(projectToClose)) return null;
       } else {if (ProjectAttachProcessor.canAttachToProject() && GeneralSettings.getInstance().getConfirmOpenNewProject() == GeneralSettings.OPEN_PROJECT_ASK) {
-        final OpenOrAttachDialog dialog = new OpenOrAttachDialog(projectToClose, isReopen, isReopen ? "Reopen Project" : "Open Project");
-
-        if (!dialog.showAndGet()) {
-          return null;
-        }
-        if (dialog.isReplace()) {
-          if (!ProjectUtil.closeAndDispose(projectToClose)) {return null;
-        }
-        }else if (dialog.isAttach()) {
-          if (attachToProject(projectToClose, Paths.get(FileUtil.toSystemDependentName(baseDir.getPath())), callback)) {return null;
-=======
-      if (ProjectAttachProcessor.canAttachToProject() && GeneralSettings.getInstance().getConfirmOpenNewProject() == GeneralSettings.OPEN_PROJECT_ASK) {
-
         final int exitCode = ProjectUtil.confirmOpenOrAttachProject();
-
         if (exitCode == -1) {
           return null;
         }
         if (exitCode == GeneralSettings.OPEN_PROJECT_SAME_WINDOW) {
-          if (!ProjectUtil.closeAndDispose(projectToClose)) {
-            return null;
-          }
-        }
-        else if (exitCode == GeneralSettings.OPEN_PROJECT_SAME_WINDOW_ATTACH) {
-          if (attachToProject(projectToClose, Paths.get(FileUtil.toSystemDependentName(baseDir.getPath())), callback)) {
-            return null;
-          }
->>>>>>> a1e98120
+          if (!ProjectUtil.closeAndDispose(projectToClose)) {return null;
+        }
+        }else if (exitCode == GeneralSettings.OPEN_PROJECT_SAME_WINDOW_ATTACH) {
+          if (attachToProject(projectToClose, Paths.get(FileUtil.toSystemDependentName(baseDir.getPath())), callback)) {return null;
         }
         // process all pending events that can interrupt focus flow
         // todo this can be removed after taming the focus beast
