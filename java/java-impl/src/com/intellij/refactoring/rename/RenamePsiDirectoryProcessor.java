// Copyright 2000-2018 JetBrains s.r.o. Use of this source code is governed by the Apache 2.0 license that can be found in the LICENSE file.
package com.intellij.refactoring.rename;

import com.intellij.psi.*;
import com.intellij.psi.search.searches.ReferencesSearch;
import com.intellij.refactoring.HelpID;
import com.intellij.refactoring.JavaRefactoringSettings;
import com.intellij.refactoring.RefactoringSettings;
import org.jetbrains.annotations.NonNls;
import org.jetbrains.annotations.NotNull;
import org.jetbrains.annotations.Nullable;

import java.util.Collection;
import java.util.Collections;

/**
 * @author yole
 */
public class RenamePsiDirectoryProcessor extends RenamePsiElementProcessor {
  public boolean canProcessElement(@NotNull final PsiElement element) {
    return element instanceof PsiDirectory;
  }

  @NotNull
  @Override
<<<<<<< HEAD
  public boolean isToSearchForReferencesEnabled(PsiElement element) {
    return true;
  }
=======
  public RenameDialog createRenameDialog(@NotNull Project project, @NotNull PsiElement element, PsiElement nameSuggestionContext, Editor editor) {
    return new RenameWithOptionalReferencesDialog(project, element, nameSuggestionContext, editor) {
      protected boolean getSearchForReferences() {
        return RefactoringSettings.getInstance().RENAME_SEARCH_FOR_REFERENCES_FOR_DIRECTORY;
      }
>>>>>>> 76f5832e

  @Override
  public boolean isToSearchForReferences(PsiElement element) {
    return RefactoringSettings.getInstance().RENAME_SEARCH_FOR_REFERENCES_FOR_DIRECTORY;
  }

  @Override
  public void setToSearchForReferences(PsiElement element, boolean value) {
    RefactoringSettings.getInstance().RENAME_SEARCH_FOR_REFERENCES_FOR_DIRECTORY = value;
  }

  public String getQualifiedNameAfterRename(@NotNull final PsiElement element, @NotNull final String newName, final boolean nonJava) {
    PsiPackage psiPackage = JavaDirectoryService.getInstance().getPackage(((PsiDirectory)element));
    if (psiPackage != null) {
      return RenamePsiPackageProcessor.getPackageQualifiedNameAfterRename(psiPackage, newName, nonJava);
    }
    return newName;
  }

  @NotNull
  @Override
  public Collection<PsiReference> findReferences(@NotNull PsiElement element) {
    if (!RefactoringSettings.getInstance().RENAME_SEARCH_FOR_REFERENCES_FOR_DIRECTORY) {
      return Collections.emptyList();
    }
    return ReferencesSearch.search(element).findAll();
  }

  @Nullable
  @Override
  public PsiElement getElementToSearchInStringsAndComments(@NotNull PsiElement element) {
    final PsiPackage aPackage = JavaDirectoryService.getInstance().getPackage((PsiDirectory) element);
    if (aPackage != null) return aPackage;
    return null;
  }

  @Nullable
  @NonNls
  public String getHelpID(final PsiElement element) {
    return HelpID.RENAME_DIRECTORY;
  }

  public boolean isToSearchInComments(@NotNull PsiElement element) {
    element = JavaDirectoryService.getInstance().getPackage(((PsiDirectory)element));
    if (element == null) return false;
    return JavaRefactoringSettings.getInstance().RENAME_SEARCH_IN_COMMENTS_FOR_PACKAGE;
  }

  public void setToSearchInComments(@NotNull PsiElement element, final boolean enabled) {
    element = JavaDirectoryService.getInstance().getPackage(((PsiDirectory)element));
    if (element != null) {
      JavaRefactoringSettings.getInstance().RENAME_SEARCH_IN_COMMENTS_FOR_PACKAGE = enabled;
    }
  }

  public boolean isToSearchForTextOccurrences(@NotNull PsiElement element) {
    element = JavaDirectoryService.getInstance().getPackage(((PsiDirectory)element));
    if (element == null) return false;
    return JavaRefactoringSettings.getInstance().RENAME_SEARCH_FOR_TEXT_FOR_PACKAGE;
  }

  public void setToSearchForTextOccurrences(@NotNull PsiElement element, final boolean enabled) {
    element = JavaDirectoryService.getInstance().getPackage(((PsiDirectory)element));
    if (element != null) {
      JavaRefactoringSettings.getInstance().RENAME_SEARCH_FOR_TEXT_FOR_PACKAGE = enabled;
    }
  }
}<|MERGE_RESOLUTION|>--- conflicted
+++ resolved
@@ -21,19 +21,10 @@
     return element instanceof PsiDirectory;
   }
 
-  @NotNull
   @Override
-<<<<<<< HEAD
   public boolean isToSearchForReferencesEnabled(PsiElement element) {
     return true;
   }
-=======
-  public RenameDialog createRenameDialog(@NotNull Project project, @NotNull PsiElement element, PsiElement nameSuggestionContext, Editor editor) {
-    return new RenameWithOptionalReferencesDialog(project, element, nameSuggestionContext, editor) {
-      protected boolean getSearchForReferences() {
-        return RefactoringSettings.getInstance().RENAME_SEARCH_FOR_REFERENCES_FOR_DIRECTORY;
-      }
->>>>>>> 76f5832e
 
   @Override
   public boolean isToSearchForReferences(PsiElement element) {
