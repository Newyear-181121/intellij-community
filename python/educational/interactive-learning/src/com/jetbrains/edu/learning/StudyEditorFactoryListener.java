--- conflicted
+++ resolved
@@ -72,14 +72,8 @@
                 if (taskFile != null) {
                   taskFile.navigateToFirstTaskWindow(editor);
                   editor.addEditorMouseListener(new WindowSelectionListener(taskFile));
-<<<<<<< HEAD
                   StudyEditor.addDocumentListener(document, new StudyDocumentListener(taskFile));
-=======
-                  StudyDocumentListener listener = new StudyDocumentListener(taskFile);
-                  StudyEditor.addDocumentListener(document, listener);
-                  document.addDocumentListener(listener);
                   WolfTheProblemSolver.getInstance(project).clearProblems(openedFile);
->>>>>>> 8a73dce6
                   taskFile.drawAllWindows(editor);
                 }
               }
