--- conflicted
+++ resolved
@@ -137,9 +137,7 @@
     return Collections.emptyList();
   }
 
-<<<<<<< HEAD
   EduCourseProjectGenerator getEduCourseProjectGenerator();
-=======
+
   default ModuleType getModuleType() {return StdModuleTypes.JAVA;}
->>>>>>> 8fdaea34
 }