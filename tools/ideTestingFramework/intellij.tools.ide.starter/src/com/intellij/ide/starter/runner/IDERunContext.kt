package com.intellij.ide.starter.runner

import com.intellij.ide.starter.bus.EventState
import com.intellij.ide.starter.bus.StarterBus
import com.intellij.ide.starter.di.di
import com.intellij.ide.starter.ide.CodeInjector
import com.intellij.ide.starter.ide.IDETestContext
import com.intellij.ide.starter.ide.command.MarshallableCommand
import com.intellij.ide.starter.models.IDEStartResult
import com.intellij.ide.starter.models.VMOptions
import com.intellij.ide.starter.models.andThen
import com.intellij.ide.starter.process.collectJavaThreadDump
import com.intellij.ide.starter.process.destroyGradleDaemonProcessIfExists
import com.intellij.ide.starter.process.exec.ExecOutputRedirect
import com.intellij.ide.starter.process.exec.ExecTimeoutException
import com.intellij.ide.starter.process.exec.ProcessExecutor
import com.intellij.ide.starter.process.getJavaProcessId
import com.intellij.ide.starter.profiler.ProfilerInjector
import com.intellij.ide.starter.profiler.ProfilerType
import com.intellij.ide.starter.report.ErrorReporter
import com.intellij.ide.starter.system.SystemInfo
import com.intellij.ide.starter.utils.*
import kotlinx.coroutines.delay
import org.kodein.di.direct
import org.kodein.di.instance
import java.io.Closeable
import java.io.File
import java.nio.file.Files
import java.nio.file.Path
import java.nio.file.Paths
import kotlin.io.path.absolutePathString
import kotlin.io.path.createDirectories
import kotlin.io.path.div
import kotlin.io.path.listDirectoryEntries
import kotlin.time.Duration
import kotlin.time.Duration.Companion.minutes
import kotlin.time.Duration.Companion.seconds
import kotlin.time.measureTime

interface IDERunCloseContext {
  val wasRunSuccessful: Boolean
}

data class IDERunContext(
  val testContext: IDETestContext,
  val patchVMOptions: VMOptions.() -> VMOptions = { this },
  val commandLine: IDECommandLine? = null,
  val commands: Iterable<MarshallableCommand> = listOf(),
  val codeBuilder: (CodeInjector.() -> Unit)? = null,
  val runTimeout: Duration = 10.minutes,
  val dumpThreadInterval: Duration = 10.minutes,
  val useStartupScript: Boolean = true,
  val closeHandlers: List<IDERunCloseContext.() -> Unit> = listOf(),
  val verboseOutput: Boolean = false,
  val launchName: String = "",
  val expectedKill: Boolean = false,
  val collectNativeThreads: Boolean = false
) {
  val contextName: String
    get() = if (launchName.isNotEmpty()) {
      "${testContext.testName}/$launchName"
    }
    else {
      testContext.testName
    }

  fun verbose() = copy(verboseOutput = true)

  @Suppress("unused")
  fun withVMOptions(patchVMOptions: VMOptions.() -> VMOptions) = addVMOptionsPatch(patchVMOptions)

  fun addVMOptionsPatch(patchVMOptions: VMOptions.() -> VMOptions) = copy(
    patchVMOptions = this.patchVMOptions.andThen(patchVMOptions)
  )

  fun addCompletionHandler(handler: IDERunCloseContext.() -> Unit) = this.copy(closeHandlers = closeHandlers + handler)

  fun uploadProfilerResultsToCIServer(profilerSnapshotsDir: Path, artifactName: String) =
    this.addCompletionHandler {
      testContext.publishArtifact(source = profilerSnapshotsDir, artifactName = artifactName)
    }

  private fun installProfiler(): IDERunContext {
    return when (val profilerType = testContext.profilerType) {
      ProfilerType.ASYNC, ProfilerType.YOURKIT -> {
        val profiler = di.direct.instance<ProfilerInjector>(tag = profilerType)
        logOutput("Injecting profiler ${profiler.type.kind}")
        profiler.injectProfiler(this)
      }
      ProfilerType.NONE -> {
        logOutput("No profiler is specified. Skipping profiler setup")
        return this
      }
    }
  }

  // TODO: refactor this https://youtrack.jetbrains.com/issue/AT-18/Simplify-refactor-code-for-starting-IDE-in-IdeRunContext
  private fun prepareToRunIDE(): IDEStartResult {
    StarterBus.post(IdeLaunchEvent(EventState.BEFORE, this))

    deleteSavedAppStateOnMac()
    val paths = testContext.paths
    val logsDir = paths.logsDir.createDirectories()
    paths.snapshotsDir.createDirectories()
    val jvmCrashLogDirectory = logsDir.resolve("jvm-crash").createDirectories()
    val heapDumpOnOomDirectory = logsDir.resolve("heap-dump").createDirectories()
    val disabledPlugins = paths.configDir.resolve("disabled_plugins.txt")
    if (disabledPlugins.toFile().exists()) {
      logOutput("The list of disabled plugins: " + disabledPlugins.toFile().readText())
    }

    val stdout = if (verboseOutput) ExecOutputRedirect.ToStdOut("[ide-${contextName}-out]") else ExecOutputRedirect.ToString()
    val stderr = ExecOutputRedirect.ToStdOut("[ide-${contextName}-err]")

    var isRunSuccessful = true
    val host by lazy { di.direct.instance<CodeInjector>() }

    try {
      val codeBuilder = codeBuilder
      if (codeBuilder != null) {
        host.codeBuilder()
      }

      val finalOptions = testContext.ide.originalVMOptions
        .disableStartupDialogs()
        .usingStartupFramework()
        .setFatalErrorNotificationEnabled()
        .setFlagIntegrationTests()
        .takeScreenshotIfFailure(logsDir)
        .withJvmCrashLogDirectory(jvmCrashLogDirectory)
        .withHeapDumpOnOutOfMemoryDirectory(heapDumpOnOomDirectory)
        .let { testContext.testCase.vmOptionsFix(it) }
        .let { testContext.patchVMOptions(it) }
        .patchVMOptions()
        .let {
          if (!useStartupScript) {
            require(commands.count() > 0) { "script builder is not allowed when useStartupScript is disabled" }
            it
          }
          else
            it.installTestScript(contextName, paths, commands)
        }

      if (codeBuilder != null) {
        host.setup(testContext)
      }

      testContext.setProviderMemoryOnlyOnLinux()

      val jdkHome: Path by lazy {
        try {
          testContext.ide.resolveAndDownloadTheSameJDK()
        }
        catch (e: Exception) {
          logError("Failed to download the same JDK as in ${testContext.ide.build}")
          logError(e.stackTraceToString())

          val defaultJavaHome = resolveInstalledJdk11()
          logOutput("JDK is not found in ${testContext.ide.build}. Fallback to default java: $defaultJavaHome")
          defaultJavaHome
        }
      }

      val startConfig = testContext.ide.startConfig(finalOptions, logsDir)
      if (startConfig is Closeable) {
        addCompletionHandler { startConfig.close() }
      }

      val commandLineArgs = when (val cmd = commandLine ?: IDECommandLine.OpenTestCaseProject) {
        is IDECommandLine.Args -> cmd.args
        is IDECommandLine.OpenTestCaseProject -> listOf(testContext.resolvedProjectHome.toAbsolutePath().toString())
      }

      val finalEnvVariables = startConfig.environmentVariables + finalOptions.env
      val extendedEnvVariablesWithJavaHome = finalEnvVariables.toMutableMap()
      extendedEnvVariablesWithJavaHome.putIfAbsent("JAVA_HOME", jdkHome.absolutePathString())
      val finalArgs = startConfig.commandLine + commandLineArgs
      logOutput(buildString {
        appendLine("Starting IDE for ${contextName} with timeout $runTimeout")
        appendLine("  Command line: [" + finalArgs.joinToString() + "]")
        appendLine("  VM Options: [" + finalOptions.toString().lineSequence().map { it.trim() }.joinToString(" ") + "]")
        appendLine("  On Java : [" + System.getProperty("java.home") + "]")
      })

      File(finalArgs.first()).setExecutable(true)

      val executionTime = measureTime {
        ProcessExecutor(
          presentableName = "run-ide-$contextName",
          workDir = startConfig.workDir,
          environmentVariables = extendedEnvVariablesWithJavaHome,
          timeout = runTimeout,
          args = finalArgs,
          errorDiagnosticFiles = startConfig.errorDiagnosticFiles,
          stdoutRedirect = stdout,
          stderrRedirect = stderr,
          onProcessCreated = { process, pid ->
            val javaProcessId by lazy { getJavaProcessId(jdkHome, startConfig.workDir, pid, process) }
            val monitoringThreadDumpDir = logsDir.resolve("monitoring-thread-dumps").createDirectories()

            var cnt = 0
            while (process.isAlive) {
              delay(dumpThreadInterval)
              if (!process.isAlive) break

              val dumpFile = monitoringThreadDumpDir.resolve("threadDump-${++cnt}-${System.currentTimeMillis()}" + ".txt")
              logOutput("Dumping threads to $dumpFile")
              catchAll { collectJavaThreadDump(jdkHome, startConfig.workDir, javaProcessId, dumpFile, false) }
            }
          },
          onBeforeKilled = { process, pid ->
            if (!expectedKill) {
              val javaProcessId by lazy { getJavaProcessId(jdkHome, startConfig.workDir, pid, process) }
              if (collectNativeThreads) {
                val fileToStoreNativeThreads = logsDir.resolve("native-thread-dumps.txt")
                startProfileNativeThreads(javaProcessId.toString())
                delay(15.seconds)
                stopProfileNativeThreads(javaProcessId.toString(), fileToStoreNativeThreads.toAbsolutePath().toString())
              }
              val dumpFile = logsDir.resolve("threadDump-before-kill-${System.currentTimeMillis()}" + ".txt")
              catchAll { collectJavaThreadDump(jdkHome, startConfig.workDir, javaProcessId, dumpFile) }
            }
            takeScreenshot(logsDir)
          }
        ).start()
      }

      logOutput("IDE run $contextName completed in $executionTime")

      require(FileSystem.countFiles(paths.configDir) > 3) {
        "IDE must have created files under config directory at ${paths.configDir}. Were .vmoptions included correctly?"
      }

      require(FileSystem.countFiles(paths.systemDir) > 1) {
        "IDE must have created files under system directory at ${paths.systemDir}. Were .vmoptions included correctly?"
      }

      val vmOptionsDiff = startConfig.vmOptionsDiff()

      if (vmOptionsDiff != null && !vmOptionsDiff.isEmpty) {
        logOutput("VMOptions were changed:")
        logOutput("new lines:")
        vmOptionsDiff.newLines.forEach { logOutput("  $it") }
        logOutput("removed lines:")
        vmOptionsDiff.missingLines.forEach { logOutput("  $it") }
        logOutput()
      }

      return IDEStartResult(runContext = this, executionTime = executionTime, vmOptionsDiff = vmOptionsDiff, logsDir = logsDir)
    }
    catch (t: Throwable) {
      isRunSuccessful = false
      if (t is ExecTimeoutException && !expectedKill) {
        error("Timeout of IDE run $contextName for $runTimeout")
      }
      else {
        logOutput("IDE run for $contextName has been expected to be killed after $runTimeout")
      }

      val failureCauseFile = testContext.paths.logsDir.resolve("failure_cause.txt")
      val errorMessage = if (Files.exists(failureCauseFile)) {
        Files.readString(failureCauseFile)
      }
      else {
        t.message ?: t.javaClass.name
      }
      if (!expectedKill) {
        throw Exception(errorMessage, t)
      }
      else {
        return IDEStartResult(runContext = this, executionTime = runTimeout, logsDir = logsDir)
      }
    }
    finally {

      collectJBRDiagnosticFilesIfExist(testContext)

      try {
        if (SystemInfo.isWindows) {
          destroyGradleDaemonProcessIfExists()
        }

        listOf(heapDumpOnOomDirectory, jvmCrashLogDirectory).filter { dir ->
          dir.listDirectoryEntries().isEmpty()
        }.forEach { it.toFile().deleteRecursively() }

<<<<<<< HEAD
        ErrorReporter.reportErrorsAsFailedTests(logsDir / "script-errors", contextName)
=======
        ErrorReporter.reportErrorsAsFailedTests(logsDir / "script-errors", this)
>>>>>>> 9ce8c835
        publishArtifacts(isRunSuccessful)

        if (codeBuilder != null) {
          host.tearDown(testContext)
        }

        val closeContext = object : IDERunCloseContext {
          override val wasRunSuccessful: Boolean = isRunSuccessful
        }

        closeHandlers.forEach {
          try {
            it.invoke(closeContext)
          }
          catch (t: Throwable) {
            logOutput("Failed to complete close step. ${t.message}.\n" + t)
            t.printStackTrace(System.err)
          }
        }
      }
      finally {
        StarterBus.post(IdeLaunchEvent(EventState.AFTER, this))
      }
    }
  }

  private fun publishArtifacts(isRunSuccessful: Boolean) {
    // publish artifacts to directory with a test in any case
    testContext.publishArtifact(
      source = testContext.paths.logsDir,
      artifactPath = contextName,
      artifactName = formatArtifactName("logs", testContext.testName)
    )

    if (!isRunSuccessful)
      testContext.publishArtifact(
        source = testContext.paths.logsDir,
        artifactPath = "_crashes/$contextName",
        artifactName = formatArtifactName("crash", testContext.testName)
      )
  }

  fun runIDE(): IDEStartResult {
    return installProfiler().prepareToRunIDE()
  }

  private fun deleteSavedAppStateOnMac() {
    if (SystemInfo.isMac) {
      val filesToBeDeleted = listOf(
        "com.jetbrains.${testContext.testCase.ideInfo.installerProductName}-EAP.savedState",
        "com.jetbrains.${testContext.testCase.ideInfo.installerProductName}.savedState"
      )
      val home = System.getProperty("user.home")
      val savedAppStateDir = Paths.get(home).resolve("Library").resolve("Saved Application State")
      savedAppStateDir.toFile()
        .walkTopDown().maxDepth(1)
        .filter { file -> filesToBeDeleted.any { fileToBeDeleted -> file.name == fileToBeDeleted } }
        .forEach { it.deleteRecursively() }
    }
  }
}<|MERGE_RESOLUTION|>--- conflicted
+++ resolved
@@ -284,11 +284,7 @@
           dir.listDirectoryEntries().isEmpty()
         }.forEach { it.toFile().deleteRecursively() }
 
-<<<<<<< HEAD
-        ErrorReporter.reportErrorsAsFailedTests(logsDir / "script-errors", contextName)
-=======
         ErrorReporter.reportErrorsAsFailedTests(logsDir / "script-errors", this)
->>>>>>> 9ce8c835
         publishArtifacts(isRunSuccessful)
 
         if (codeBuilder != null) {
